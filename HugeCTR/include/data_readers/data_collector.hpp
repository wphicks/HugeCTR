--- conflicted
+++ resolved
@@ -261,11 +261,7 @@
       internal_buffers_.push_back(internal_buffer);
     }
 
-<<<<<<< HEAD
     num_params_ = row_offset_tensors_.size() / local_gpu_count;
-=======
-    num_params_ = csr_buffers_.size() / local_gpu_count;
->>>>>>> 57c47079
 
   } catch (const std::runtime_error& rt_err) {
     std::cerr << rt_err.what() << std::endl;
@@ -377,7 +373,6 @@
         if (pre_nnz_[local_id * num_params + j] != nnz || cache_size_ != 0 || !one_hot_) {
           pre_nnz_[local_id * num_params + j] = nnz;
           CK_CUDA_THROW_(cudaMemcpyAsync(
-<<<<<<< HEAD
               internal_buffer->row_offset_tensors[local_id * num_params + j].get_ptr(),
               csr_cpu_buffers[i * num_params + j].get_row_offset_tensor().get_ptr(),
               csr_cpu_buffers[i * num_params + j].get_row_offset_tensor().get_size_in_bytes(),
@@ -386,23 +381,13 @@
               internal_buffer->value_tensors[local_id * num_params + j].get_ptr(),
               csr_cpu_buffers[i * num_params + j].get_value_tensor().get_ptr(),
               csr_cpu_buffers[i * num_params + j].get_num_values() * sizeof(TypeKey),
-=======
-              internal_buffer->csr_buffers_internal[local_id * num_params + j].get_ptr(),
-              csr_cpu_buffers[i * num_params + j].get_buffer(), csr_copy_num * sizeof(TypeKey),
->>>>>>> 57c47079
               cudaMemcpyHostToDevice, local_gpu->get_memcpy_stream()));
         } else {
           CK_CUDA_THROW_(cudaMemcpyAsync(
-<<<<<<< HEAD
               internal_buffer->value_tensors[local_id * num_params + j].get_ptr(),
               csr_cpu_buffers[i * num_params + j].get_value_tensor().get_ptr(),
               csr_cpu_buffers[i * num_params + j].get_num_values() * sizeof(TypeKey),
               cudaMemcpyHostToDevice,
-=======
-              internal_buffer->csr_buffers_internal[local_id * num_params + j].get_ptr() + offset,
-              csr_cpu_buffers[i * num_params + j].get_buffer() + offset,
-              csr_copy_num * sizeof(TypeKey), cudaMemcpyHostToDevice,
->>>>>>> 57c47079
               local_gpu->get_memcpy_stream()));
         }
         *(internal_buffer->nnz_array[local_id * num_params + j]) = nnz;
@@ -461,21 +446,12 @@
     }
     if (use_mixed_precision_) {
       Tensor2<__half> tensor = Tensor2<__half>::stretch_from(dense_tensors_[i]);
-<<<<<<< HEAD
       split(label_tensors_[i], tensor, internal_buffer->label_dense_tensors[i],
-            local_gpu->get_stream());
+            label_dense_dim_, local_gpu->get_stream());
     } else {
       Tensor2<float> tensor = Tensor2<float>::stretch_from(dense_tensors_[i]);
       split(label_tensors_[i], tensor, internal_buffer->label_dense_tensors[i],
-            local_gpu->get_stream());
-=======
-      split(label_tensors_[i], tensor, internal_buffer->label_dense_buffers_internal[i],
             label_dense_dim_, local_gpu->get_stream());
-    } else {
-      Tensor2<float> tensor = Tensor2<float>::stretch_from(dense_tensors_[i]);
-      split(label_tensors_[i], tensor, internal_buffer->label_dense_buffers_internal[i],
-            label_dense_dim_, local_gpu->get_stream());
->>>>>>> 57c47079
     }
   }
   counter_++;
