/*
 * Copyright (c) 2020, NVIDIA CORPORATION.
 *
 * Licensed under the Apache License, Version 2.0 (the "License");
 * you may not use this file except in compliance with the License.
 * You may obtain a copy of the License at
 *
 *     http://www.apache.org/licenses/LICENSE-2.0
 *
 * Unless required by applicable law or agreed to in writing, software
 * distributed under the License is distributed on an "AS IS" BASIS,
 * WITHOUT WARRANTIES OR CONDITIONS OF ANY KIND, either express or implied.
 * See the License for the specific language governing permissions and
 * limitations under the License.
 */

#pragma once
#include <cuda_runtime_api.h>

#include <memory>

#include "HugeCTR/include/tensor2.hpp"

namespace HugeCTR {

class HostAllocator {
 public:
  void *allocate(size_t size) const { return malloc(size); }
  void deallocate(void *ptr) const { free(ptr); }
};

class CudaHostAllocator {
 public:
  void *allocate(size_t size) const {
    void *ptr;
    CK_CUDA_THROW_(cudaHostAlloc(&ptr, size, cudaHostAllocDefault));
    return ptr;
  }
  void deallocate(void *ptr) const { CK_CUDA_THROW_(cudaFreeHost(ptr)); }
};

class CudaManagedAllocator {
 public:
  void *allocate(size_t size) const {
    void *ptr;
    CK_CUDA_THROW_(cudaMallocManaged(&ptr, size));
    return ptr;
  }
  void deallocate(void *ptr) const { CK_CUDA_THROW_(cudaFree(ptr)); }
};

class CudaAllocator {
 public:
  void *allocate(size_t size) const {
    void *ptr;
    CK_CUDA_THROW_(cudaMalloc(&ptr, size));
    return ptr;
  }
  void deallocate(void *ptr) const { CK_CUDA_THROW_(cudaFree(ptr)); }
};

template <typename T>
class BufferBlock2 {
 public:
  virtual ~BufferBlock2() {}
  virtual void reserve(const std::vector<size_t> &dimensions, Tensor2<T> *tensor) = 0;
  virtual Tensor2<T> &as_tensor() = 0;
};

template <typename Allocator>
class GeneralBuffer2 : public std::enable_shared_from_this<GeneralBuffer2<Allocator>> {
  class BufferInternal {
   public:
    virtual ~BufferInternal() {}
    virtual size_t get_size_in_bytes() const = 0;
    virtual void initialize(const std::shared_ptr<GeneralBuffer2> &buffer, size_t offset) = 0;
  };

  class TensorBufferImpl : public TensorBuffer2, public BufferInternal {
    size_t size_in_bytes_;
    std::shared_ptr<GeneralBuffer2> buffer_;
    size_t offset_;

   public:
    TensorBufferImpl(size_t size_in_bytes) : size_in_bytes_(size_in_bytes) {}
    bool allocated() const override { return buffer_ && buffer_->allocated(); }
    void *get_ptr() override { return forward_void_pointer(buffer_->ptr_, offset_); }

    size_t get_size_in_bytes() const { return size_in_bytes_; }
    void initialize(const std::shared_ptr<GeneralBuffer2> &buffer, size_t offset) {
      buffer_ = buffer;
      offset_ = offset;
    }
  };

  template <typename T>
  class BufferBlockImpl : public BufferBlock2<T>, public BufferInternal {
    size_t total_num_elements_;
    std::shared_ptr<TensorBufferImpl> buffer_impl_;
    Tensor2<T> tensor_;
    bool finalized_;
    std::vector<std::shared_ptr<BufferInternal>> reserved_buffers_;

   public:
    BufferBlockImpl() : total_num_elements_(0), finalized_(false) {}

    void reserve(const std::vector<size_t> &dimensions, Tensor2<T> *tensor) override {
      if (finalized_) {
        CK_THROW_(Error_t::IllegalCall, "Buffer block is finalized.");
      }
      size_t num_elements = get_num_elements_from_dimensions(dimensions);
      size_t size_in_bytes = num_elements * TensorScalarSizeFunc<T>::get_element_size();

      std::shared_ptr<TensorBufferImpl> buffer_impl =
          std::make_shared<TensorBufferImpl>(size_in_bytes);
      reserved_buffers_.push_back(buffer_impl);

      *tensor = Tensor2<T>(dimensions, buffer_impl);

      total_num_elements_ += num_elements;
    }

    Tensor2<T> &as_tensor() override {
      if (!finalized_) {
        buffer_impl_ = std::make_shared<TensorBufferImpl>(
            total_num_elements_ * TensorScalarSizeFunc<T>::get_element_size());
        tensor_ = Tensor2<T>({total_num_elements_}, buffer_impl_);
        finalized_ = true;
      }
      return tensor_;
    };

    size_t get_size_in_bytes() const {
      return total_num_elements_ * TensorScalarSizeFunc<T>::get_element_size();
    }

    void initialize(const std::shared_ptr<GeneralBuffer2> &buffer, size_t offset) {
      size_t local_offset = 0;
      for (const std::shared_ptr<BufferInternal> &buffer_impl : reserved_buffers_) {
        buffer_impl->initialize(buffer, offset + local_offset);
        local_offset += buffer_impl->get_size_in_bytes();
      }
      reserved_buffers_.clear();

      if (!finalized_) {
        buffer_impl_ = std::make_shared<TensorBufferImpl>(
            total_num_elements_ * TensorScalarSizeFunc<T>::get_element_size());
        tensor_ = Tensor2<T>({total_num_elements_}, buffer_impl_);
        finalized_ = true;
      }
      buffer_impl_->initialize(buffer, offset);
    }
  };

  Allocator allocator_;
  void *ptr_;
  size_t total_size_in_bytes_;
  std::vector<std::shared_ptr<BufferInternal>> reserved_buffers_;

  GeneralBuffer2(Allocator allocator)
      : allocator_(allocator), ptr_(nullptr), total_size_in_bytes_(0) {}

 public:
  static std::shared_ptr<GeneralBuffer2> create(Allocator allocator = Allocator()) {
    return std::shared_ptr<GeneralBuffer2>(new GeneralBuffer2(allocator));
  }

  GeneralBuffer2(const GeneralBuffer2 &) = delete;
  GeneralBuffer2 &operator=(const GeneralBuffer2 &) = delete;

  ~GeneralBuffer2() {
    if (allocated()) {
      allocator_.deallocate(ptr_);
    }
  }

  void allocate() {
    allocate_aligned(32);
  }

  void allocate_aligned(size_t align_size) {
    if (ptr_ != nullptr) {
      CK_THROW_(Error_t::WrongInput, "Memory has already been allocated.");
    }

    size_t offset = 0;
    for (const std::shared_ptr<BufferInternal> &buffer : reserved_buffers_) {
      buffer->initialize(this->shared_from_this(), offset);
      size_t size_in_bytes = buffer->get_size_in_bytes();
      if (size_in_bytes % align_size != 0) {
        size_in_bytes += (align_size - size_in_bytes % align_size);
      }
      offset += size_in_bytes;
    }
    reserved_buffers_.clear();
    total_size_in_bytes_ = offset;

    if (total_size_in_bytes_ != 0) {
      ptr_ = allocator_.allocate(total_size_in_bytes_);
    }
  }

  template <typename T>
  std::shared_ptr<BufferBlock2<T>> create_block() {
    if (allocated()) {
      CK_THROW_(Error_t::IllegalCall, "General buffer is finalized.");
    }
    std::shared_ptr<BufferBlockImpl<T>> block_impl = std::make_shared<BufferBlockImpl<T>>();
    reserved_buffers_.push_back(block_impl);
    return block_impl;
  }

  template <typename T>
  void reserve(const std::vector<size_t> &dimensions, Tensor2<T> *tensor) {
    if (allocated()) {
      CK_THROW_(Error_t::IllegalCall, "General buffer is finalized.");
    }

    size_t size_in_bytes =
        get_num_elements_from_dimensions(dimensions) * TensorScalarSizeFunc<T>::get_element_size();

    std::shared_ptr<TensorBufferImpl> buffer_impl =
        std::make_shared<TensorBufferImpl>(size_in_bytes);
    reserved_buffers_.push_back(buffer_impl);

    *tensor = Tensor2<T>(dimensions, buffer_impl);
  }

  bool allocated() const { return total_size_in_bytes_ != 0 && ptr_ != nullptr; }

<<<<<<< HEAD
  void *get_ptr() const {return ptr_;}
=======
  void *get_ptr() { return ptr_; }
  const void *get_ptr() const { return ptr_; }
  size_t get_size_in_bytes() { return total_size_in_bytes_; }

>>>>>>> 57c47079
};  // namespace HugeCTR

}  // namespace HugeCTR<|MERGE_RESOLUTION|>--- conflicted
+++ resolved
@@ -228,14 +228,10 @@
 
   bool allocated() const { return total_size_in_bytes_ != 0 && ptr_ != nullptr; }
 
-<<<<<<< HEAD
-  void *get_ptr() const {return ptr_;}
-=======
   void *get_ptr() { return ptr_; }
   const void *get_ptr() const { return ptr_; }
   size_t get_size_in_bytes() { return total_size_in_bytes_; }
 
->>>>>>> 57c47079
 };  // namespace HugeCTR
 
 }  // namespace HugeCTR