--- conflicted
+++ resolved
@@ -18,8 +18,7 @@
 
 #include <atomic>
 #include <common.hpp>
-<<<<<<< HEAD
-=======
+//TODO(MLPERF(1.0): do they really need to be here?
 #include <data_readers/csr.hpp>
 #include <data_readers/csr_chunk.hpp>
 #include <data_readers/data_collector.hpp>
@@ -32,7 +31,6 @@
 
 #include <data_readers/data_reader_worker_group_raw.hpp>
 #include <data_readers/file_list.hpp>
->>>>>>> 57c47079
 #include <fstream>
 #include <gpu_resource.hpp>
 #include <utils.hpp>
@@ -51,10 +49,8 @@
  * thread consumes the data (DataCollector),
  * and copy the data to GPU buffer.
  */
-<<<<<<< HEAD
-=======
+//TODO(MLPERF(1.0): remove it if unnecessary
 [[maybe_unused]] static int core_offset_ = 0;
->>>>>>> 57c47079
 
 class IDataReader {
  public:
@@ -81,17 +77,13 @@
                                    bool start_reading_from_beginning = true) = 0;
 #endif
 
-<<<<<<< HEAD
   // TODO(xiaoleis, 01182021): add SourceType_t to allow user to change the type
   virtual void set_source(std::string file_name = std::string()) = 0;
-=======
-  virtual void set_file_list_source(std::string file_list = std::string()) = 0;
-
+  // TODO(MLPERF1.0): consider to move it
   virtual std::vector<TensorBag2> get_label_tensors() const = 0;
   virtual std::vector<TensorBag2> get_dense_tensors() const = 0;
   virtual std::vector<TensorBag2> get_row_offsets_tensors() const = 0;
   virtual std::vector<TensorBag2> get_value_tensors() const = 0;
->>>>>>> 57c47079
 };
 
 class IDataReaderWithScheduling : public IDataReader {
