/*
 * Copyright (c) 2020, NVIDIA CORPORATION.
 *
 * Licensed under the Apache License, Version 2.0 (the "License");
 * you may not use this file except in compliance with the License.
 * You may obtain a copy of the License at
 *
 *     http://www.apache.org/licenses/LICENSE-2.0
 *
 * Unless required by applicable law or agreed to in writing, software
 * distributed under the License is distributed on an "AS IS" BASIS,
 * WITHOUT WARRANTIES OR CONDITIONS OF ANY KIND, either express or implied.
 * See the License for the specific language governing permissions and
 * limitations under the License.
 */

#pragma once
#include <vector>
#include "HugeCTR/include/common.hpp"
#include "HugeCTR/include/embedding.hpp"
#include "HugeCTR/include/embeddings/sparse_embedding_hash_functors.hpp"
#include "cub/cub/device/device_radix_sort.cuh"

namespace HugeCTR {
/**
 * The LocalizedSlotSparseEmbeddingOneHot class inherits from Embedding class, which is the base
 * class for implementing all embedding layers. In this class, the slots in the embedding table
 * are assigned to a single GPU seperately, which are called localized slots. For example, slot-0 on
 * GPU-0, slot-1 on GPU-1, slot-2 on GPU-0, slot-3 on GPU-1, etc. This class is very simple to the
 * LocalizedSlotSparseEmbeddingHash, but optimized for performance according to the "one-hot"
 * feature. So, there are several assumptions in this class: 1) The mapping method from keys to
 * embedding row_indices is linear, so there is no hashtable in this class; 2) all the features are
 * one-hot, while multi-hot is not supported in this class; 3) Implement P2P access in forward prop,
 * fused forward_sum+all2all+reorder, so there is no all2all in forward and backward prop, and can
 * only support single node. 4) only support SGD optimizer by now.
 */

template <typename TypeHashKey, typename TypeEmbeddingComp>
class LocalizedSlotSparseEmbeddingOneHot : public Embedding<TypeHashKey, TypeEmbeddingComp> {
  using Base = Embedding<TypeHashKey, TypeEmbeddingComp>;

  using TypeHashValueIndex = TypeHashKey;  // use the hash key type as the hash value_index type(it
                                           // will be uint32 or int64)
  using NvHashTable =
      HashTable<TypeHashKey, TypeHashValueIndex, std::numeric_limits<TypeHashKey>::max()>;

 private:
  SparseEmbeddingHashParams<TypeEmbeddingComp>
      embedding_params_; /**< Sparse embedding hash params. */

  std::vector<OptParams<TypeEmbeddingComp>> opt_params_;  /**< Optimizer params. */
  std::vector<std::shared_ptr<NvHashTable>> hash_tables_; /**< Hash table.  */
  std::vector<PinnedBuffer<TypeHashKey>>
      nnz_num_per_batch_; /**< non-zero feature number in one batch */

  // define tensors
  Tensors<float> hash_table_value_tensors_;                /**< Hash table value. */
  Tensors<TypeHashValueIndex> hash_table_slot_id_tensors_; /**< the tensors for storing slot ids */
  Tensors<TypeHashValueIndex>
      hash_value_index_tensors_; /**< Hash value index. The index is corresponding to the line
                                    number of the value. */
  Tensors<TypeEmbeddingComp> embedding_feature_tensors_; /**< the output tensor of the forward(). */
  TypeEmbeddingComp **embedding_features_;
  Tensors<TypeEmbeddingComp> wgrad_tensors_; /**< the input tensor of the backward(). */

  // define GeneralBuffers
  GeneralBuffers<float> float_bufs_; /**< float type general buffer. */
  GeneralBuffers<TypeEmbeddingComp>
      fp_bufs_; /**< TypeEmbeddingComp(fp32 or fp16) type general buffer. */
  GeneralBuffers<uint32_t> uint32_bufs_; /**< uint32 type general buffer. */
  GeneralBuffers<TypeHashKey> key_bufs_; /**< TypeHashKey type general buffer. */
  GeneralBuffers<TypeHashValueIndex>
      value_index_bufs_; /**< TypeHashValueIndex type general buffer. */

  size_t max_vocabulary_size_per_gpu_; /**< Max vocabulary size for each GPU. */
  size_t max_hash_table_size_per_gpu_; /**< equal to max_vocabulary_size_per_gpu_ / load_factor. */
  int batch_size_per_gpu_;             /*< batch_size per GPU */
  std::vector<int> slot_num_per_gpu_;  /* slot_num per GPU */
  int total_gpu_count_;
  int local_gpu_count_;

  SparseEmbeddingHashFunctors functors_; /**< obj of SparseEmbeddingHashFunctors */

  Tensors<TypeEmbeddingComp> all2all_tensors_; /**< the temple buffer to store all2all results */
  Tensors<TypeEmbeddingComp> utest_all2all_tensors_;
  Tensors<TypeEmbeddingComp> utest_reorder_tensors_;
  Tensors<TypeEmbeddingComp> utest_backward_temp_tensors_;
  Tensors<TypeEmbeddingComp> utest_forward_temp_tensors_;

  Tensors<uint32_t> mapping_offsets_per_gpu_tensors_;

  /**
   * The constructor of LocalizedSlotSparseEmbeddingOneHot.
   * This ctor is only used when you already have a instant of LocalizedSlotSparseEmbeddingOneHot
   * and you want to reuse the hash_table/embedding_table for evaluation.
   * @param row_offsets_tensors row offsets of the input tensor(refer to row offset vector in sparse
   * matrix CSR format).
   * @param hash_key_tensors hash keys of the input tensor(refer to value vector in sparse matrix
   * CSR format).
   * @param batchsize batsize. The batchsize for eval and train may be different.
   * @param gpu_resource_group the GPU resource group.
   * @param obj the current LocalizedSlotSparseEmbeddingOneHot class object.
   */
  LocalizedSlotSparseEmbeddingOneHot(const Tensors<TypeHashKey> &row_offsets_tensors,
                                     const Tensors<TypeHashKey> &value_tensors, size_t batchsize,
                                     const std::shared_ptr<GPUResourceGroup> &gpu_resource_group,
                                     const LocalizedSlotSparseEmbeddingOneHot &obj);

 public:
  /**
   * Clone the embedding object for evaluation.
   * @param row_offsets_tensors row offsets of the input tensor(refer to row offset vector in sparse
   * matrix CSR format).
   * @param hash_key_tensors hash keys of the input tensor(refer to value vector in sparse matrix
   * CSR format).
   * @param batchsize batsize. The batchsize for eval and train may be different.
   * @param gpu_resource_group the GPU resource group.
   */
  Embedding<TypeHashKey, TypeEmbeddingComp> *clone_eval(
      const Tensors<TypeHashKey> &row_offsets_tensors, const Tensors<TypeHashKey> &value_tensors,
      size_t batchsize, const std::shared_ptr<GPUResourceGroup> &gpu_resource_group) {
    Embedding<TypeHashKey, TypeEmbeddingComp> *new_embedding =
        new LocalizedSlotSparseEmbeddingOneHot<TypeHashKey, TypeEmbeddingComp>(
            row_offsets_tensors, value_tensors, batchsize, gpu_resource_group, *this);
    return new_embedding;
  }

  /**
   * The constructor of LocalizedSlotSparseEmbeddingOneHot.
   * @param row_offsets_tensors row offsets of the input tensor(refer to row offset vector in sparse
   * matrix CSR format).
   * @param hash_key_tensors hash keys of the input tensor(refer to value vector in sparse matrix
   * CSR format).
   * @param embedding_params embedding params for initialization.
   * @param gpu_resource_group the GPU resource group
   */
  LocalizedSlotSparseEmbeddingOneHot(const Tensors<TypeHashKey> &row_offsets_tensors,
                                     const Tensors<TypeHashKey> &hash_key_tensors,
                                     SparseEmbeddingHashParams<TypeEmbeddingComp> embedding_params,
                                     const std::string plan_file,
                                     const std::shared_ptr<GPUResourceGroup> &gpu_resource_group,
                                     std::vector<size_t> slot_sizes);
  /**
   * This function is used for implementing CPU multi-threads when doing
   * forward() on multi-GPUs. In this case, each CPU thread corresponding
   * to one GPU.
   * @param tid the CPU thread id.
   */
  void forward_per_thread(int tid);
  /**
   * The forward propagation of embedding layer.
   */
  void forward() override;
  /**
   * The first stage of backward propagation of embedding layer,
   * which computes the wgrad by the dgrad from the top layer.
   * @param tid the CPU thread id.
   */
  void backward_per_thread(int tid);
  /**
   * The first stage of backward propagation of embedding layer,
   * which computes the wgrad by the dgrad from the top layer.
   */
  void backward() override;
  /**
   * This function is used for implementing CPU multi-threads when doing
   * update_params() on multi-GPUs. In this case, each CPU thread corresponding
   * to one GPU.
   * @param tid the CPU thread id.
   */
  void update_params_per_thread(int tid);
  /**
   * The second stage of backward propagation of embedding layer, which
   * updates the hash table by wgrad(from backward()) and optimizer.
   */
  void update_params() override;
  /**
   * Read the hash table from the weight_stream on the host, and
   * upload it onto multi-GPUs global memory.
   * @param weight_stream the host file stream for reading data from.
   */
  void upload_params_to_device(std::ifstream &weight_stream) override;
  /**
   * Download the hash table from multi-GPUs global memroy to CPU memory
   * and write it to the weight_stream on the host.
   * @param weight_stream the host file stream for writing data to.
   */
  void download_params_to_host(std::ofstream &weight_stream) override;
  /**
   * Get the total size of hash tables on all GPUs.
   */
  size_t get_params_num() override;

  // only used for results check
  /**
   * Get the forward() results from GPUs and copy them to the host pointer
   * embedding_feature. This function is only used for unit test.
   * @param embedding_feature the host pointer for storing the forward()
   * results.
   */
  void get_forward_results(TypeEmbeddingComp *embedding_feature) override;
  /**
   * Get the backward() results from GPUs and copy them to the host pointer
   * wgrad. The wgrad on each GPU should be the same. This function is only
   * used for unit test.
   * @param wgrad the host pointer for stroing the backward() results.
   * @param devIndex the GPU device id.
   */
  void get_backward_results(TypeEmbeddingComp *wgrad, int devIndex) override;
  /**
   * Get the update_params() results(the hash table, including hash_table_keys
   * and hash_table_values) from GPUs and copy them to the host pointers.
   * This function is only used for unit test.
   * @param hash_table_key the host pointer for stroing the hash table keys.
   * @param hash_table_value the host pointer for stroing the hash table values.
   */
  void get_update_params_results(TypeHashKey *hash_table_key, float *hash_table_value) override;

  void set_learning_rate(float lr) override;

};  // end of class LocalizedSlotSparseEmbeddingOneHot

template <typename TypeHashKey, typename TypeEmbeddingComp>
LocalizedSlotSparseEmbeddingOneHot<TypeHashKey, TypeEmbeddingComp>::
    LocalizedSlotSparseEmbeddingOneHot(
        const Tensors<TypeHashKey> &row_offsets_tensors,
        const Tensors<TypeHashKey> &hash_key_tensors,
        SparseEmbeddingHashParams<TypeEmbeddingComp> embedding_params, const std::string plan_file,
        const std::shared_ptr<GPUResourceGroup> &gpu_resource_group, std::vector<size_t> slot_sizes)
    : embedding_params_(embedding_params),
      Base(row_offsets_tensors, hash_key_tensors, embedding_params.batch_size,
           embedding_params.slot_num, embedding_params.embedding_vec_size, gpu_resource_group,
           embedding_params.opt_params.scaler) {
  try {
    total_gpu_count_ = Base::device_resources_->get_total_gpu_count();
    local_gpu_count_ = Base::device_resources_->size();
    CudaDeviceContext context((*Base::device_resources_)[0]->get_device_id());

    if (slot_sizes.size() == 0) {
      // CAUSION: The users need to gaurantee the given vocabulary size is big enough since
      // the embedding table is ditrubuted by slot and the size of the slot maybe non-uniform.
      float scaler = (ceil((float)embedding_params_.slot_num / total_gpu_count_) /
                      floor((float)embedding_params_.slot_num / total_gpu_count_));
      max_vocabulary_size_per_gpu_ =
          (size_t)(ceil((float)embedding_params_.vocabulary_size / total_gpu_count_ * scaler));
    } else {
      max_vocabulary_size_per_gpu_ = functors_.cal_max_voc_size_per_gpu(
          total_gpu_count_, local_gpu_count_, slot_sizes, Base::device_resources_);
    }
    max_hash_table_size_per_gpu_ = max_vocabulary_size_per_gpu_ / embedding_params_.load_factor;

    MESSAGE_("max_vocabulary_size_per_gpu_=" + std::to_string(max_vocabulary_size_per_gpu_));

    batch_size_per_gpu_ = embedding_params_.batch_size / total_gpu_count_;

    for (int id = 0; id < local_gpu_count_; id++) {
      int cur_device = (*Base::device_resources_)[id]->get_device_id();
      context.set_device(cur_device);

      int gid = Base::device_resources_->get_global_id(cur_device);
      int slot_num_per_gpu = embedding_params_.slot_num / total_gpu_count_ +
                             ((gid < (int)(embedding_params_.slot_num % total_gpu_count_)) ? 1 : 0);
      slot_num_per_gpu_.push_back(slot_num_per_gpu);

      // new nnz vectors
      nnz_num_per_batch_.push_back(PinnedBuffer<TypeHashKey>(1));

      // construct HashTable object: used to store hash table <key, value_index>
      hash_tables_.emplace_back(new NvHashTable(max_hash_table_size_per_gpu_));

      // new GeneralBuffer objects
      float_bufs_.emplace_back(new GeneralBuffer<float>());
      fp_bufs_.emplace_back(new GeneralBuffer<TypeEmbeddingComp>());
      uint32_bufs_.emplace_back(new GeneralBuffer<uint32_t>());
      key_bufs_.emplace_back(new GeneralBuffer<TypeHashKey>());
      value_index_bufs_.emplace_back(new GeneralBuffer<TypeHashValueIndex>());

      // new hash table value vectors
      hash_table_value_tensors_.emplace_back(
          new Tensor<float>({max_vocabulary_size_per_gpu_, embedding_params_.embedding_vec_size},
                            float_bufs_.back(), TensorFormat_t::HW));

      // new hash table value_index that get() from HashTable
      hash_value_index_tensors_.emplace_back(new Tensor<TypeHashValueIndex>(
          {1, embedding_params_.batch_size * embedding_params_.max_feature_num},
          value_index_bufs_.back(), TensorFormat_t::HW));

      // new embedding features reduced by hash table values(results of forward)
      embedding_feature_tensors_.emplace_back(new Tensor<TypeEmbeddingComp>(
          {embedding_params_.batch_size * slot_num_per_gpu, embedding_params_.embedding_vec_size},
          fp_bufs_.back(), TensorFormat_t::HW));

      // new wgrad used by backward
      wgrad_tensors_.emplace_back(new Tensor<TypeEmbeddingComp>(
          {embedding_params_.batch_size * slot_num_per_gpu, embedding_params_.embedding_vec_size},
          fp_bufs_.back(), TensorFormat_t::HW));

      // new optimizer params used by update_params
      opt_params_.push_back(OptParams<TypeEmbeddingComp>());
      opt_params_[id].optimizer = embedding_params_.opt_params.optimizer;
      opt_params_[id].lr = embedding_params_.opt_params.lr;
      opt_params_[id].global_update = embedding_params_.opt_params.global_update;
      opt_params_[id].scaler = embedding_params_.opt_params.scaler;
      switch (embedding_params_.opt_params.optimizer) {
        case Optimizer_t::SGD:
          break;

        default:
          throw std::runtime_error(
              std::string("[HCDEBUG][ERROR] Runtime error: Invalid optimizer type\n"));
      }

      // the tenosrs for storing slot ids
      // TODO: init to -1 ?
      hash_table_slot_id_tensors_.emplace_back(new Tensor<TypeHashValueIndex>(
          {max_vocabulary_size_per_gpu_, 1}, value_index_bufs_.back(), TensorFormat_t::HW));

      // temp tensors for all2all
      all2all_tensors_.emplace_back(new Tensor<TypeEmbeddingComp>(
          {batch_size_per_gpu_ * embedding_params_.slot_num, embedding_params_.embedding_vec_size},
          fp_bufs_.back(), TensorFormat_t::HW));

      utest_forward_temp_tensors_.emplace_back(
          new Tensor<TypeEmbeddingComp>({embedding_params_.batch_size * embedding_params_.slot_num,
                                         embedding_params_.embedding_vec_size},
                                        fp_bufs_.back(), TensorFormat_t::HW));
      utest_all2all_tensors_.emplace_back(new Tensor<TypeEmbeddingComp>(
          {batch_size_per_gpu_ * embedding_params_.slot_num, embedding_params_.embedding_vec_size},
          fp_bufs_.back(), TensorFormat_t::HW));
      utest_reorder_tensors_.emplace_back(new Tensor<TypeEmbeddingComp>(
          {batch_size_per_gpu_ * embedding_params_.slot_num, embedding_params_.embedding_vec_size},
          fp_bufs_.back(), TensorFormat_t::HW));
      utest_backward_temp_tensors_.emplace_back(
          new Tensor<TypeEmbeddingComp>({embedding_params_.batch_size * embedding_params_.slot_num,
                                         embedding_params_.embedding_vec_size},
                                        fp_bufs_.back(), TensorFormat_t::HW));

      mapping_offsets_per_gpu_tensors_.emplace_back(new Tensor<uint32_t>(
          {1, (size_t)slot_num_per_gpu}, uint32_bufs_.back(), TensorFormat_t::HW));

      // init GenenralBuffers to do real allocation
#ifndef NDEBUG
      std::cout << " max_feature_num_:" << embedding_params_.max_feature_num;
      std::cout << " float_bufs_:" << float_bufs_.back()->get_size();
      std::cout << " fp_bufs_:" << fp_bufs_.back()->get_size();
      std::cout << " uint32_bufs_:" << uint32_bufs_.back()->get_size();
      std::cout << " key_bufs_:" << key_bufs_.back()->get_size();
      std::cout << " value_index_bufs_:" << value_index_bufs_.back()->get_size() << std::endl;
#endif
      float_bufs_.back()->init(cur_device);
      fp_bufs_.back()->init(cur_device);
      uint32_bufs_.back()->init(cur_device);
      key_bufs_.back()->init(cur_device);
      value_index_bufs_.back()->init(cur_device);
    }  // end of for(int id = 0; id < local_gpu_count_; id++)

    // sync
    functors_.sync_all_gpus(Base::device_resources_, context);

    // do hash table value initialization
    if (slot_sizes.size() == 0) {  // if no slot_sizes provided, use the old method to init
      functors_.init_embedding(max_vocabulary_size_per_gpu_, embedding_params_.embedding_vec_size,
                               hash_table_value_tensors_, Base::device_resources_);

    } else {
      if (slot_sizes.size() == embedding_params_.slot_num) {
        size_t total = 0;
        for (auto slot_size : slot_sizes) {
          total += slot_size;
        }
        if (total != embedding_params_.vocabulary_size) {
          throw std::runtime_error(std::string(
              "[HCDEBUG][ERROR] Runtime error: the total sum of slot_sizes != vocabulary_size\n"));
        }
        functors_.init_embedding(slot_sizes, embedding_params_.embedding_vec_size,
                                 hash_table_value_tensors_, hash_tables_,
                                 hash_table_slot_id_tensors_, Base::device_resources_);
      } else {
        throw std::runtime_error(
            std::string("[HCDEBUG][ERROR] Runtime error: the size of slot_sizes != slot_num\n"));
      }
    }

    // get the mapping table between local value_index and input value_index
    for (int id = 0; id < local_gpu_count_; id++) {
      uint32_t slot_sizes_prefix_sum = 0;
      uint32_t slot_sizes_prefix_sum_local = 0;
      int slot_num = 0;
      for (int i = 0; i < (int)(slot_sizes.size()); i++) {
        int device_id = (*Base::device_resources_)[id]->get_device_id();
        int global_id = Base::device_resources_->get_global_id(device_id);
        size_t slot_size = slot_sizes[i];
        if ((i % total_gpu_count_) == global_id) {
          uint32_t mapping_offset = slot_sizes_prefix_sum - slot_sizes_prefix_sum_local;
          CK_CUDA_THROW_(cudaMemcpy(&((mapping_offsets_per_gpu_tensors_[id]->get_ptr())[slot_num]),
                                    &mapping_offset, sizeof(uint32_t), cudaMemcpyHostToDevice));
          slot_sizes_prefix_sum_local += slot_size;
          slot_num++;
        }
        slot_sizes_prefix_sum += slot_size;
      }
    }

    // peer2peer access
    auto &device_list = gpu_resource_group->get_device_list();
    for (int dev_i : device_list) {
      CudaDeviceContext context(dev_i);  // set device
      for (int dev_j : device_list) {
        if (dev_j != dev_i) {
          cudaError_t ret =
              cudaDeviceEnablePeerAccess(dev_j, 0);  // enable p2p access between gpu i and j
          if (ret != cudaSuccess && ret != cudaErrorPeerAccessAlreadyEnabled) {
            CK_CUDA_THROW_(ret);
          } else {
            // cudaErrorPeerAccessAlreadyEnabled must not be handled as an error
            // so we reset it to cudaSuccess here
            cudaGetLastError();
          }
        }
      }
    }

    // unified memory for 2D pointer
    CK_CUDA_THROW_(
        cudaMallocManaged(&embedding_features_, sizeof(TypeEmbeddingComp *) * local_gpu_count_));
    for (int id = 0; id < local_gpu_count_; id++) {
      embedding_features_[id] = Base::output_tensors_[id]->get_ptr();
    }

<<<<<<< HEAD
// // warm up for nccl all2all
// #ifdef NCCL_A2A
//     if(total_gpu_count_ > 1) {
//       functors_.all2all_forward(batch_size_per_gpu_, slot_num_per_gpu_, 
//                                 embedding_params_.embedding_vec_size,
//                                 embedding_feature_tensors_, all2all_tensors_,
//                                 Base::device_resources_);
//     }
// #endif
=======
    // warm up for nccl all2all
    // #ifdef NCCL_A2A
    //     if(total_gpu_count_ > 1) {
    //       functors_.all2all_forward(batch_size_per_gpu_, slot_num_per_gpu_,
    //                                 embedding_params_.embedding_vec_size,
    //                                 embedding_feature_tensors_, all2all_tensors_,
    //                                 Base::device_resources_);
    //     }
    // #endif
>>>>>>> 130713a9

  } catch (const std::runtime_error &rt_err) {
    std::cerr << rt_err.what() << std::endl;
    throw;
  }

  return;
}  // end of LocalizedSlotSparseEmbeddingOneHot()

// Ctor only used for eval
template <typename TypeHashKey, typename TypeEmbeddingComp>
LocalizedSlotSparseEmbeddingOneHot<TypeHashKey, TypeEmbeddingComp>::
    LocalizedSlotSparseEmbeddingOneHot(const Tensors<TypeHashKey> &row_offsets_tensors,
                                       const Tensors<TypeHashKey> &value_tensors, size_t batchsize,
                                       const std::shared_ptr<GPUResourceGroup> &gpu_resource_group,
                                       const LocalizedSlotSparseEmbeddingOneHot &obj)
    : embedding_params_(obj.embedding_params_),
      total_gpu_count_(obj.total_gpu_count_),
      local_gpu_count_(obj.local_gpu_count_),
      max_vocabulary_size_per_gpu_(obj.max_vocabulary_size_per_gpu_),
      max_hash_table_size_per_gpu_(obj.max_hash_table_size_per_gpu_),
      slot_num_per_gpu_(obj.slot_num_per_gpu_),
      hash_tables_(obj.hash_tables_),
      hash_table_value_tensors_(obj.hash_table_value_tensors_),
      hash_table_slot_id_tensors_(obj.hash_table_slot_id_tensors_),
      mapping_offsets_per_gpu_tensors_(obj.mapping_offsets_per_gpu_tensors_),
      Base(row_offsets_tensors, value_tensors, batchsize, obj.embedding_params_.slot_num,
           obj.embedding_params_.embedding_vec_size, gpu_resource_group,
           obj.embedding_params_.opt_params.scaler) {
  try {
    CudaDeviceContext context((*Base::device_resources_)[0]->get_device_id());

    embedding_params_.batch_size = batchsize;
    batch_size_per_gpu_ = embedding_params_.batch_size / total_gpu_count_;

    for (int id = 0; id < local_gpu_count_; id++) {
      int cur_device = (*Base::device_resources_)[id]->get_device_id();
      context.set_device(cur_device);

      // new nnz vectors
      nnz_num_per_batch_.push_back(PinnedBuffer<TypeHashKey>(1));

      // new GeneralBuffer objects
      fp_bufs_.emplace_back(new GeneralBuffer<TypeEmbeddingComp>());
      value_index_bufs_.emplace_back(new GeneralBuffer<TypeHashValueIndex>());

      // new hash table value_index that get() from HashTable
      hash_value_index_tensors_.emplace_back(new Tensor<TypeHashValueIndex>(
          {1, embedding_params_.batch_size * embedding_params_.max_feature_num},
          value_index_bufs_.back(), TensorFormat_t::HW));

      // new embedding features reduced by hash table values(results of forward)
      embedding_feature_tensors_.emplace_back(
          new Tensor<TypeEmbeddingComp>({embedding_params_.batch_size * slot_num_per_gpu_[id],
                                         embedding_params_.embedding_vec_size},
                                        fp_bufs_.back(), TensorFormat_t::HW));

      // temp tensors for all2all
      all2all_tensors_.emplace_back(new Tensor<TypeEmbeddingComp>(
          {batch_size_per_gpu_ * embedding_params_.slot_num, embedding_params_.embedding_vec_size},
          fp_bufs_.back(), TensorFormat_t::HW));

      utest_forward_temp_tensors_.emplace_back(
          new Tensor<TypeEmbeddingComp>({embedding_params_.batch_size * embedding_params_.slot_num,
                                         embedding_params_.embedding_vec_size},
                                        fp_bufs_.back(), TensorFormat_t::HW));

      // init GenenralBuffers to do real allocation
#ifndef NDEBUG
      std::cout << " fp_bufs_:" << fp_bufs_.back()->get_size();
      std::cout << " value_index_bufs_:" << value_index_bufs_.back()->get_size() << std::endl;
#endif
      fp_bufs_.back()->init(cur_device);
      value_index_bufs_.back()->init(cur_device);

    }  // end of for(int id = 0; id < local_gpu_count_; id++)

    // sync
    functors_.sync_all_gpus(Base::device_resources_, context);

    // unified memory for 2D pointer
    CK_CUDA_THROW_(
        cudaMallocManaged(&embedding_features_, sizeof(TypeEmbeddingComp *) * local_gpu_count_));
    for (int id = 0; id < local_gpu_count_; id++) {
      embedding_features_[id] = Base::output_tensors_[id]->get_ptr();
    }

  } catch (const std::runtime_error &rt_err) {
    std::cerr << rt_err.what() << std::endl;
    throw;
  }

  return;
}

template <typename TypeHashKey, typename TypeEmbeddingComp>
size_t LocalizedSlotSparseEmbeddingOneHot<TypeHashKey, TypeEmbeddingComp>::get_params_num() {
  return (embedding_params_.vocabulary_size * embedding_params_.embedding_vec_size);
}

template <typename TypeHashKey, typename TypeEmbeddingComp>
void LocalizedSlotSparseEmbeddingOneHot<TypeHashKey, TypeEmbeddingComp>::forward_per_thread(
    int tid) {
#ifndef NDEBUG
  MESSAGE_("forward_per_thread: this is thread: " + std::to_string(tid));
#endif

  CudaDeviceContext context((*Base::device_resources_)[tid]->get_device_id());  // set device

  // functors_.forward_per_gpu(embedding_params_.batch_size, slot_num_per_gpu_[tid],
  //                           embedding_params_.embedding_vec_size, embedding_params_.combiner,
<<<<<<< HEAD
  //                           Base::row_offsets_tensors_[tid]->get_ptr(), Base::value_tensors_[tid]->get_ptr(), 
  //                           nnz_num_per_batch_[tid].get(), mapping_offsets_per_gpu_tensors_[tid]->get_ptr(), 
  //                           hash_table_value_tensors_[tid]->get_ptr(), hash_value_index_tensors_[tid]->get_ptr(),
  //                           embedding_feature_tensors_[tid]->get_ptr(), (*Base::device_resources_)[tid]->get_stream());

  // for forward_fuse method 
  functors_.forward_mapping_per_gpu(embedding_params_.batch_size, slot_num_per_gpu_[tid],
                                    Base::row_offsets_tensors_[tid]->get_ptr(), Base::value_tensors_[tid]->get_ptr(), 
                                    nnz_num_per_batch_[tid].get(), mapping_offsets_per_gpu_tensors_[tid]->get_ptr(), 
                                    hash_value_index_tensors_[tid]->get_ptr(), (*Base::device_resources_)[tid]->get_stream());

  // fuse forward+all2all+reorder into one kernel 
  functors_.forward_fuse_per_gpu(tid, local_gpu_count_, embedding_params_.batch_size, batch_size_per_gpu_, 
                                embedding_params_.slot_num, slot_num_per_gpu_[tid], 
                                embedding_params_.embedding_vec_size, embedding_params_.combiner, 
                                Base::row_offsets_tensors_[tid]->get_ptr(), 
                                hash_value_index_tensors_[tid]->get_ptr(),
                                hash_table_value_tensors_[tid]->get_ptr(),
                                embedding_features_,
                                (*Base::device_resources_)[tid]->get_stream());

  // // post-sync
  // CK_CUDA_THROW_(cudaEventRecord((*Base::device_resources_)[tid]->get_event(), (*Base::device_resources_)[tid]->get_stream()));
  // for(int id = 0; id < local_gpu_count_; id++) {
  //   CK_CUDA_THROW_(cudaStreamWaitEvent((*Base::device_resources_)[tid]->get_stream(), (*Base::device_resources_)[id]->get_event(), 0));
  // }

=======
  //                           Base::row_offsets_tensors_[tid]->get_ptr(),
  //                           Base::value_tensors_[tid]->get_ptr(), nnz_num_per_batch_[tid].get(),
  //                           mapping_offsets_per_gpu_tensors_[tid]->get_ptr(),
  //                           hash_table_value_tensors_[tid]->get_ptr(),
  //                           hash_value_index_tensors_[tid]->get_ptr(),
  //                           embedding_feature_tensors_[tid]->get_ptr(),
  //                           (*Base::device_resources_)[tid]->get_stream());

  // for forward_fuse method
  functors_.forward_mapping_per_gpu(
      embedding_params_.batch_size, slot_num_per_gpu_[tid],
      Base::row_offsets_tensors_[tid]->get_ptr(), Base::value_tensors_[tid]->get_ptr(),
      nnz_num_per_batch_[tid].get(), mapping_offsets_per_gpu_tensors_[tid]->get_ptr(),
      hash_value_index_tensors_[tid]->get_ptr(), (*Base::device_resources_)[tid]->get_stream());
>>>>>>> 130713a9
  return;
}

template <typename TypeHashKey, typename TypeEmbeddingComp>
void LocalizedSlotSparseEmbeddingOneHot<TypeHashKey, TypeEmbeddingComp>::forward() {
  CudaDeviceContext context((*Base::device_resources_)[0]->get_device_id());

  // use multiple CPU threads to launch tasks on multiple GPUs
  if (local_gpu_count_ > 1) {
    // launch threads
    for (int id = 0; id < local_gpu_count_; id++) {
      Base::device_resources_->results[id] = Base::device_resources_->train_thread_pool.push(
          [this, id](int i) { this->forward_per_thread(id); });
    }

    // wait for threads completion
    for (int id = 0; id < local_gpu_count_; id++) {
      Base::device_resources_->results[id].get();
    }
  } else if (local_gpu_count_ == 1) {  // use current main thread to launch task on one GPU
    forward_per_thread(0);
  } else {
    throw std::runtime_error(
        std::string("[HCDEBUG][ERROR] Runtime error: local_gpu_count <= 0 \n"));
  } 

  // just for test
  // post-sync
  functors_.sync_all_gpus(Base::device_resources_, context); 

<<<<<<< HEAD
//   // do all-to-all
// #ifdef NCCL_A2A
//   if(total_gpu_count_ > 1) {
//     functors_.all2all_forward(batch_size_per_gpu_, slot_num_per_gpu_, 
//                               embedding_params_.embedding_vec_size,
//                               embedding_feature_tensors_, all2all_tensors_,
//                               Base::device_resources_);
//   }
//   else {
//     CK_CUDA_THROW_(cudaMemcpyAsync(all2all_tensors_[0]->get_ptr(), embedding_feature_tensors_[0]->get_ptr(),
//                                     (size_t)batch_size_per_gpu_ * slot_num_per_gpu_[0] * embedding_params_.embedding_vec_size *
//                                     sizeof(TypeEmbeddingComp), cudaMemcpyDeviceToDevice,
//                                     (*Base::device_resources_)[0]->get_stream()));
//   }                     
// #else
//    // sync: guarantee the data is ready for all2all
//   functors_.sync_all_gpus(Base::device_resources_, context);     
//   functors_.all2all_exec<TypeEmbeddingComp>(all2all_forward_);
// #endif 

//   // reorder
//   functors_.forward_reorder(batch_size_per_gpu_, embedding_params_.slot_num,
//                             embedding_params_.embedding_vec_size, all2all_tensors_,
//                             Base::output_tensors_, Base::device_resources_, context);

  // // fuse forward+all2all+reorder into one kernel 
  // functors_.forward_fuse(embedding_params_.batch_size, embedding_params_.slot_num, 
  //     slot_num_per_gpu_, embedding_params_.embedding_vec_size, embedding_params_.combiner, 
  //     Base::row_offsets_tensors_, hash_value_index_tensors_, hash_table_value_tensors_, 
  //     embedding_features_, Base::device_resources_);
=======
  //   // do all-to-all
  // #ifdef NCCL_A2A
  //   if(total_gpu_count_ > 1) {
  //     functors_.all2all_forward(batch_size_per_gpu_, slot_num_per_gpu_,
  //                               embedding_params_.embedding_vec_size,
  //                               embedding_feature_tensors_, all2all_tensors_,
  //                               Base::device_resources_);
  //   }
  //   else {
  //     CK_CUDA_THROW_(cudaMemcpyAsync(all2all_tensors_[0]->get_ptr(),
  //     embedding_feature_tensors_[0]->get_ptr(),
  //                                     (size_t)batch_size_per_gpu_ * slot_num_per_gpu_[0] *
  //                                     embedding_params_.embedding_vec_size * \
//                                     sizeof(TypeEmbeddingComp), cudaMemcpyDeviceToDevice,
  //                                     (*Base::device_resources_)[0]->get_stream()));
  //   }
  // #else
  //    // sync: guarantee the data is ready for all2all
  //   functors_.sync_all_gpus(Base::device_resources_, context);
  //   functors_.all2all_exec<TypeEmbeddingComp>(all2all_forward_);
  // #endif

  //   // reorder
  //   functors_.forward_reorder(batch_size_per_gpu_, embedding_params_.slot_num,
  //                             embedding_params_.embedding_vec_size, all2all_tensors_,
  //                             Base::output_tensors_, Base::device_resources_, context);

  // fuse forward+all2all+reorder into one kernel
  functors_.forward_fuse(embedding_params_.batch_size, embedding_params_.slot_num,
                         slot_num_per_gpu_, embedding_params_.embedding_vec_size,
                         embedding_params_.combiner, Base::row_offsets_tensors_,
                         hash_table_value_tensors_, hash_value_index_tensors_, embedding_features_,
                         Base::device_resources_);
>>>>>>> 130713a9

  return;
}

template <typename TypeHashKey, typename TypeEmbeddingComp>
void LocalizedSlotSparseEmbeddingOneHot<TypeHashKey, TypeEmbeddingComp>::backward_per_thread(int tid) {
  // Read dgrad from output_tensors -> compute wgrad

  CudaDeviceContext context((*Base::device_resources_)[tid]->get_device_id());

  // // pre-sync
  // CK_CUDA_THROW_(cudaEventRecord((*Base::device_resources_)[tid]->get_event(), (*Base::device_resources_)[tid]->get_stream()));
  // for(int id = 0; id < local_gpu_count_; id++) {
  //   CK_CUDA_THROW_(cudaStreamWaitEvent((*Base::device_resources_)[tid]->get_stream(), (*Base::device_resources_)[id]->get_event(), 0));;
  // }

  functors_.backward_fuse_per_gpu(tid, local_gpu_count_, embedding_params_.batch_size, 
                                  batch_size_per_gpu_, embedding_params_.slot_num, 
                                  slot_num_per_gpu_[tid], embedding_params_.embedding_vec_size, 
                                  embedding_params_.combiner, 
                                  embedding_features_,
                                  wgrad_tensors_[tid]->get_ptr(),
                                  (*Base::device_resources_)[tid]->get_stream());

  return;
}  // end of backward()

template <typename TypeHashKey, typename TypeEmbeddingComp>
void LocalizedSlotSparseEmbeddingOneHot<TypeHashKey, TypeEmbeddingComp>::backward() {
  // Read dgrad from output_tensors -> compute wgrad

<<<<<<< HEAD
//   CudaDeviceContext context((*Base::device_resources_)[0]->get_device_id());

//   // reorder
//   functors_.backward_reorder(batch_size_per_gpu_, embedding_params_.slot_num,
//                              embedding_params_.embedding_vec_size, Base::output_tensors_,
//                              all2all_tensors_, Base::device_resources_, context);

//   // do all2all
// #ifdef NCCL_A2A
//   if(total_gpu_count_ > 1) {
//     functors_.all2all_backward(batch_size_per_gpu_, slot_num_per_gpu_, 
//                               embedding_params_.embedding_vec_size,
//                               all2all_tensors_, wgrad_tensors_,
//                               Base::device_resources_);
//   }
//   else {
//     CK_CUDA_THROW_(cudaMemcpyAsync(wgrad_tensors_[0]->get_ptr(), all2all_tensors_[0]->get_ptr(),
//                                     (size_t)batch_size_per_gpu_ *  slot_num_per_gpu_[0] * embedding_params_.embedding_vec_size *
//                                     sizeof(TypeEmbeddingComp), cudaMemcpyDeviceToDevice,
//                                     (*Base::device_resources_)[0]->get_stream()));
//   }
// #else
//   // do not support gossip 
//   MESSAGE_("Error: Not support gossip in backward for one-hot");
// #endif 

  // // fuse reorder+all2all+backward into one kernel 
  // functors_.backward_fuse(embedding_params_.batch_size, (int)embedding_params_.slot_num, 
  //                         slot_num_per_gpu_, (int)embedding_params_.embedding_vec_size, 
  //                         embedding_params_.combiner, embedding_features_, wgrad_tensors_, 
  //                         Base::device_resources_);

  // just for test
  // pre-sync
  CudaDeviceContext context((*Base::device_resources_)[0]->get_device_id());
  functors_.sync_all_gpus(Base::device_resources_, context);     

  // use multiple CPU threads to launch tasks on multiple GPUs
  if (local_gpu_count_ > 1) {  
    // launch threads
    for (int id = 0; id < local_gpu_count_; id++) {
      Base::device_resources_->results[id] = Base::device_resources_->train_thread_pool.push(
          [this, id](int i) { this->backward_per_thread(id); });
    }

    // wait for threads completion
    for (int id = 0; id < local_gpu_count_; id++) {
      Base::device_resources_->results[id].get();
    }
  } else if (local_gpu_count_ == 1) {  // use current main thread to launch task on one GPU
    backward_per_thread(0);
  } else {
    throw std::runtime_error(
        std::string("[HCDEBUG][ERROR] Runtime error: local_gpu_count <= 0 \n"));
  } 
=======
  //   CudaDeviceContext context((*Base::device_resources_)[0]->get_device_id());

  //   // reorder
  //   functors_.backward_reorder(batch_size_per_gpu_, embedding_params_.slot_num,
  //                              embedding_params_.embedding_vec_size, Base::output_tensors_,
  //                              all2all_tensors_, Base::device_resources_, context);

  //   // do all2all
  // #ifdef NCCL_A2A
  //   if(total_gpu_count_ > 1) {
  //     functors_.all2all_backward(batch_size_per_gpu_, slot_num_per_gpu_,
  //                               embedding_params_.embedding_vec_size,
  //                               all2all_tensors_, wgrad_tensors_,
  //                               Base::device_resources_);
  //   }
  //   else {
  //     CK_CUDA_THROW_(cudaMemcpyAsync(wgrad_tensors_[0]->get_ptr(),
  //     all2all_tensors_[0]->get_ptr(),
  //                                     (size_t)batch_size_per_gpu_ *  slot_num_per_gpu_[0] *
  //                                     embedding_params_.embedding_vec_size * \
//                                     sizeof(TypeEmbeddingComp), cudaMemcpyDeviceToDevice,
  //                                     (*Base::device_resources_)[0]->get_stream()));
  //   }
  // #else
  //   // do not support gossip
  //   MESSAGE_("Error: Not support gossip in backward for one-hot");
  // #endif

  // fuse reorder+all2all+backward into one kernel
  functors_.backward_fuse(embedding_params_.batch_size, (int)embedding_params_.slot_num,
                          slot_num_per_gpu_, (int)embedding_params_.embedding_vec_size,
                          embedding_params_.combiner, embedding_features_, wgrad_tensors_,
                          Base::device_resources_);
>>>>>>> 130713a9

  return;
}  // end of backward()

template <typename TypeHashKey, typename TypeEmbeddingComp>
void LocalizedSlotSparseEmbeddingOneHot<TypeHashKey, TypeEmbeddingComp>::update_params_per_thread(
    int tid) {
#ifndef NDEBUG
  MESSAGE_("update_params_per_thread: this is thread: " + std::to_string(tid));
#endif

  CudaDeviceContext context((*Base::device_resources_)[tid]->get_device_id());

  // accumulate times for adam optimizer
  opt_params_[tid].hyperparams.adam.times++;

  // do update params operation: only support SGD
  functors_.update_params((*Base::device_resources_)[tid]->get_stream(),
                          embedding_params_.embedding_vec_size, opt_params_[tid],
                          (int)nnz_num_per_batch_[tid].get()[0],
                          hash_value_index_tensors_[tid]->get_ptr(), wgrad_tensors_[tid]->get_ptr(),
                          hash_table_value_tensors_[tid]->get_ptr());

  return;
}

template <typename TypeHashKey, typename TypeEmbeddingComp>
void LocalizedSlotSparseEmbeddingOneHot<TypeHashKey, TypeEmbeddingComp>::update_params() {
  if (local_gpu_count_ > 1) {  // use multiple CPU threads to launch tasks on multiple GPUs
    // launch threads

    for (int id = 0; id < local_gpu_count_; id++) {
      Base::device_resources_->results[id] = Base::device_resources_->train_thread_pool.push(
          [this, id](int i) { this->update_params_per_thread(id); });
    }

    // wait for threads completion
    for (int id = 0; id < local_gpu_count_; id++) {
      Base::device_resources_->results[id].get();
    }
  } else if (local_gpu_count_ == 1) {  // use current main thread to launch task on one GPU
    update_params_per_thread(0);
  } else {
    throw std::runtime_error(
        std::string("[HCDEBUG][ERROR] Runtime error: local_gpu_count <= 0 \n"));
  }

  return;
}

// read hash_table_key and hash_table_value from host file, and write to GPU
template <typename TypeHashKey, typename TypeEmbeddingComp>
void LocalizedSlotSparseEmbeddingOneHot<TypeHashKey, TypeEmbeddingComp>::upload_params_to_device(
    std::ifstream &weight_stream) {
#ifndef NDEBUG
  MESSAGE_("upload_params_to_device");
#endif

  // check if file is opened successfully
  if (!weight_stream.is_open()) {
    CK_THROW_(Error_t::WrongInput, "Error: file not open for reading");
  }

  CudaDeviceContext context((*Base::device_resources_)[0]->get_device_id());

  // Note: not verify (without hashtable for one-hot)
  functors_.upload_params_to_device<TypeHashKey, TypeHashValueIndex>(
      weight_stream, embedding_params_.vocabulary_size, embedding_params_.embedding_vec_size,
      max_vocabulary_size_per_gpu_, hash_table_value_tensors_, hash_table_slot_id_tensors_,
      hash_tables_, Base::device_resources_, context);

  return;
}  // end of upload_params_to_device()

// read hash_table_key and hash_table_value from GPU, and write to the file on the host
template <typename TypeHashKey, typename TypeEmbeddingComp>
void LocalizedSlotSparseEmbeddingOneHot<TypeHashKey, TypeEmbeddingComp>::download_params_to_host(
    std::ofstream &weight_stream) {
  // check if the file is opened successfully
  if (!weight_stream.is_open()) {
    CK_THROW_(Error_t::WrongInput, "Error: file not open for writing");
    return;
  }

  CudaDeviceContext context((*Base::device_resources_)[0]->get_device_id());

  // Note: not verify (without hashtable for one-hot)
  functors_.download_params_to_host(
      weight_stream, embedding_params_.vocabulary_size, embedding_params_.embedding_vec_size,
      max_hash_table_size_per_gpu_, hash_table_value_tensors_, hash_table_slot_id_tensors_,
      hash_tables_, Base::device_resources_, context);

  return;
}  // end of download_params_to_host()

// only used for results check: copy forward results from output_tensors_ to embedding_feature(input
// CPU buffer)
template <typename TypeHashKey, typename TypeEmbeddingComp>
void LocalizedSlotSparseEmbeddingOneHot<TypeHashKey, TypeEmbeddingComp>::get_forward_results(
    TypeEmbeddingComp *embedding_feature) {
  CudaDeviceContext context((*Base::device_resources_)[0]->get_device_id());

  int memcpy_size =
      batch_size_per_gpu_ * embedding_params_.slot_num * embedding_params_.embedding_vec_size;

  functors_.get_forward_results(memcpy_size, Base::output_tensors_, embedding_feature,
                                utest_forward_temp_tensors_, Base::device_resources_, context);

  return;
}  // end of get_forward_results()

// only used for results check: copy backward() results from wgrad_tensors_ to wgrad(input CPU
// buffer)
template <typename TypeHashKey, typename TypeEmbeddingComp>
void LocalizedSlotSparseEmbeddingOneHot<TypeHashKey, TypeEmbeddingComp>::get_backward_results(
    TypeEmbeddingComp *wgrad, int devIndex) {
  CudaDeviceContext context((*Base::device_resources_)[0]->get_device_id());

#ifdef NCCL_A2A
  if (total_gpu_count_ > 1) {
    functors_.all2all_forward(batch_size_per_gpu_, slot_num_per_gpu_,
                              embedding_params_.embedding_vec_size, wgrad_tensors_,
                              utest_all2all_tensors_, Base::device_resources_);
  } else {
    CK_CUDA_THROW_(
        cudaMemcpyAsync(utest_all2all_tensors_[0]->get_ptr(), wgrad_tensors_[0]->get_ptr(),
                        (size_t)batch_size_per_gpu_ * slot_num_per_gpu_[0] *
                            embedding_params_.embedding_vec_size * sizeof(TypeEmbeddingComp),
                        cudaMemcpyDeviceToDevice, (*Base::device_resources_)[0]->get_stream()));
  }
#else
  // do not support gossip
  MESSAGE_("Error: Not support gossip in backward for one-hot");
#endif

  // reorder
  functors_.forward_reorder(batch_size_per_gpu_, embedding_params_.slot_num,
                            embedding_params_.embedding_vec_size, utest_all2all_tensors_,
                            utest_reorder_tensors_, Base::device_resources_, context);

  // there are batch_size_per_gpu samples' wgard on each GPU
  size_t memcpy_size = (size_t)batch_size_per_gpu_ * embedding_params_.slot_num *
                       embedding_params_.embedding_vec_size;

  // nccl gather
  functors_.all_gather(memcpy_size,
                       utest_reorder_tensors_,        // send
                       utest_backward_temp_tensors_,  // recv
                       Base::device_resources_, context);

  // memcpy H2D
  functors_.get_backward_results(devIndex, total_gpu_count_ * memcpy_size,
                                 utest_backward_temp_tensors_, wgrad, Base::device_resources_,
                                 context);

  return;
}  // end of get_backward_results()

// only used for results check: copy hash_tabale <key, value> from gpu to cpu
template <typename TypeHashKey, typename TypeEmbeddingComp>
void LocalizedSlotSparseEmbeddingOneHot<TypeHashKey, TypeEmbeddingComp>::get_update_params_results(
    TypeHashKey *hash_table_key, float *hash_table_value) {
  CudaDeviceContext context((*Base::device_resources_)[0]->get_device_id());

  // Note: not verify (without hashtable for one-hot)
  functors_.get_update_params_results(
      max_hash_table_size_per_gpu_, embedding_params_.embedding_vec_size,
      embedding_params_.vocabulary_size, hash_table_value_tensors_, hash_tables_, hash_table_key,
      hash_table_value, Base::device_resources_, context);

  return;

}  // end of get_update_params_results()

template <typename TypeHashKey, typename TypeEmbeddingComp>
void LocalizedSlotSparseEmbeddingOneHot<TypeHashKey, TypeEmbeddingComp>::set_learning_rate(
    float lr) {
  for (int id = 0; id < local_gpu_count_; id++) {
    opt_params_[id].lr = lr;
  }
}

}  // namespace HugeCTR<|MERGE_RESOLUTION|>--- conflicted
+++ resolved
@@ -427,7 +427,6 @@
       embedding_features_[id] = Base::output_tensors_[id]->get_ptr();
     }
 
-<<<<<<< HEAD
 // // warm up for nccl all2all
 // #ifdef NCCL_A2A
 //     if(total_gpu_count_ > 1) {
@@ -437,17 +436,6 @@
 //                                 Base::device_resources_);
 //     }
 // #endif
-=======
-    // warm up for nccl all2all
-    // #ifdef NCCL_A2A
-    //     if(total_gpu_count_ > 1) {
-    //       functors_.all2all_forward(batch_size_per_gpu_, slot_num_per_gpu_,
-    //                                 embedding_params_.embedding_vec_size,
-    //                                 embedding_feature_tensors_, all2all_tensors_,
-    //                                 Base::device_resources_);
-    //     }
-    // #endif
->>>>>>> 130713a9
 
   } catch (const std::runtime_error &rt_err) {
     std::cerr << rt_err.what() << std::endl;
@@ -559,7 +547,6 @@
 
   // functors_.forward_per_gpu(embedding_params_.batch_size, slot_num_per_gpu_[tid],
   //                           embedding_params_.embedding_vec_size, embedding_params_.combiner,
-<<<<<<< HEAD
   //                           Base::row_offsets_tensors_[tid]->get_ptr(), Base::value_tensors_[tid]->get_ptr(), 
   //                           nnz_num_per_batch_[tid].get(), mapping_offsets_per_gpu_tensors_[tid]->get_ptr(), 
   //                           hash_table_value_tensors_[tid]->get_ptr(), hash_value_index_tensors_[tid]->get_ptr(),
@@ -587,22 +574,6 @@
   //   CK_CUDA_THROW_(cudaStreamWaitEvent((*Base::device_resources_)[tid]->get_stream(), (*Base::device_resources_)[id]->get_event(), 0));
   // }
 
-=======
-  //                           Base::row_offsets_tensors_[tid]->get_ptr(),
-  //                           Base::value_tensors_[tid]->get_ptr(), nnz_num_per_batch_[tid].get(),
-  //                           mapping_offsets_per_gpu_tensors_[tid]->get_ptr(),
-  //                           hash_table_value_tensors_[tid]->get_ptr(),
-  //                           hash_value_index_tensors_[tid]->get_ptr(),
-  //                           embedding_feature_tensors_[tid]->get_ptr(),
-  //                           (*Base::device_resources_)[tid]->get_stream());
-
-  // for forward_fuse method
-  functors_.forward_mapping_per_gpu(
-      embedding_params_.batch_size, slot_num_per_gpu_[tid],
-      Base::row_offsets_tensors_[tid]->get_ptr(), Base::value_tensors_[tid]->get_ptr(),
-      nnz_num_per_batch_[tid].get(), mapping_offsets_per_gpu_tensors_[tid]->get_ptr(),
-      hash_value_index_tensors_[tid]->get_ptr(), (*Base::device_resources_)[tid]->get_stream());
->>>>>>> 130713a9
   return;
 }
 
@@ -633,7 +604,6 @@
   // post-sync
   functors_.sync_all_gpus(Base::device_resources_, context); 
 
-<<<<<<< HEAD
 //   // do all-to-all
 // #ifdef NCCL_A2A
 //   if(total_gpu_count_ > 1) {
@@ -664,41 +634,6 @@
   //     slot_num_per_gpu_, embedding_params_.embedding_vec_size, embedding_params_.combiner, 
   //     Base::row_offsets_tensors_, hash_value_index_tensors_, hash_table_value_tensors_, 
   //     embedding_features_, Base::device_resources_);
-=======
-  //   // do all-to-all
-  // #ifdef NCCL_A2A
-  //   if(total_gpu_count_ > 1) {
-  //     functors_.all2all_forward(batch_size_per_gpu_, slot_num_per_gpu_,
-  //                               embedding_params_.embedding_vec_size,
-  //                               embedding_feature_tensors_, all2all_tensors_,
-  //                               Base::device_resources_);
-  //   }
-  //   else {
-  //     CK_CUDA_THROW_(cudaMemcpyAsync(all2all_tensors_[0]->get_ptr(),
-  //     embedding_feature_tensors_[0]->get_ptr(),
-  //                                     (size_t)batch_size_per_gpu_ * slot_num_per_gpu_[0] *
-  //                                     embedding_params_.embedding_vec_size * \
-//                                     sizeof(TypeEmbeddingComp), cudaMemcpyDeviceToDevice,
-  //                                     (*Base::device_resources_)[0]->get_stream()));
-  //   }
-  // #else
-  //    // sync: guarantee the data is ready for all2all
-  //   functors_.sync_all_gpus(Base::device_resources_, context);
-  //   functors_.all2all_exec<TypeEmbeddingComp>(all2all_forward_);
-  // #endif
-
-  //   // reorder
-  //   functors_.forward_reorder(batch_size_per_gpu_, embedding_params_.slot_num,
-  //                             embedding_params_.embedding_vec_size, all2all_tensors_,
-  //                             Base::output_tensors_, Base::device_resources_, context);
-
-  // fuse forward+all2all+reorder into one kernel
-  functors_.forward_fuse(embedding_params_.batch_size, embedding_params_.slot_num,
-                         slot_num_per_gpu_, embedding_params_.embedding_vec_size,
-                         embedding_params_.combiner, Base::row_offsets_tensors_,
-                         hash_table_value_tensors_, hash_value_index_tensors_, embedding_features_,
-                         Base::device_resources_);
->>>>>>> 130713a9
 
   return;
 }
@@ -730,7 +665,6 @@
 void LocalizedSlotSparseEmbeddingOneHot<TypeHashKey, TypeEmbeddingComp>::backward() {
   // Read dgrad from output_tensors -> compute wgrad
 
-<<<<<<< HEAD
 //   CudaDeviceContext context((*Base::device_resources_)[0]->get_device_id());
 
 //   // reorder
@@ -786,41 +720,6 @@
     throw std::runtime_error(
         std::string("[HCDEBUG][ERROR] Runtime error: local_gpu_count <= 0 \n"));
   } 
-=======
-  //   CudaDeviceContext context((*Base::device_resources_)[0]->get_device_id());
-
-  //   // reorder
-  //   functors_.backward_reorder(batch_size_per_gpu_, embedding_params_.slot_num,
-  //                              embedding_params_.embedding_vec_size, Base::output_tensors_,
-  //                              all2all_tensors_, Base::device_resources_, context);
-
-  //   // do all2all
-  // #ifdef NCCL_A2A
-  //   if(total_gpu_count_ > 1) {
-  //     functors_.all2all_backward(batch_size_per_gpu_, slot_num_per_gpu_,
-  //                               embedding_params_.embedding_vec_size,
-  //                               all2all_tensors_, wgrad_tensors_,
-  //                               Base::device_resources_);
-  //   }
-  //   else {
-  //     CK_CUDA_THROW_(cudaMemcpyAsync(wgrad_tensors_[0]->get_ptr(),
-  //     all2all_tensors_[0]->get_ptr(),
-  //                                     (size_t)batch_size_per_gpu_ *  slot_num_per_gpu_[0] *
-  //                                     embedding_params_.embedding_vec_size * \
-//                                     sizeof(TypeEmbeddingComp), cudaMemcpyDeviceToDevice,
-  //                                     (*Base::device_resources_)[0]->get_stream()));
-  //   }
-  // #else
-  //   // do not support gossip
-  //   MESSAGE_("Error: Not support gossip in backward for one-hot");
-  // #endif
-
-  // fuse reorder+all2all+backward into one kernel
-  functors_.backward_fuse(embedding_params_.batch_size, (int)embedding_params_.slot_num,
-                          slot_num_per_gpu_, (int)embedding_params_.embedding_vec_size,
-                          embedding_params_.combiner, embedding_features_, wgrad_tensors_,
-                          Base::device_resources_);
->>>>>>> 130713a9
 
   return;
 }  // end of backward()
