--- conflicted
+++ resolved
@@ -46,12 +46,12 @@
                                            // will be uint32 or int64)
   using NvHashTable = nv::HashTable<TypeHashKey, TypeHashValueIndex, std::numeric_limits<TypeHashKey>::max()>;
   
-#if (!ENABLE_MPI)
+#ifndef ENABLE_MPI
   using comm_handler_traits= FasterGossipComm::FasterGossipCommAll2AllTraits<float>;
   using comm_handler = FasterGossipComm::FasterGossipComm<float, comm_handler_traits>;
 #else 
-  using comm_handler_traits = FasterGossipCommMulti::FasterGossipCommMultiAll2AllTraits<data_t>;
-  using comm_handler = FasterGossipCommMulti::FasterGossipCommMulti<data_t, comm_handler_traits>;
+  using comm_handler_traits = FasterGossipCommMulti::FasterGossipCommMultiAll2AllTraits<float>;
+  using comm_handler = FasterGossipCommMulti::FasterGossipCommMulti<float, comm_handler_traits>;
 #endif 
 
  private:
@@ -257,7 +257,8 @@
       context.set_device(cur_device);
 
       int gid = Base::device_resources_->get_global_id(cur_device);
-      int slot_num_per_gpu = embedding_params_.slot_num / total_gpu_count_ + ((gid<(embedding_params_.slot_num % total_gpu_count_))? 1 : 0);
+      int slot_num_per_gpu = embedding_params_.slot_num / total_gpu_count_ \
+        + ((gid<(embedding_params_.slot_num % total_gpu_count_))? 1 : 0);
       slot_num_per_gpu_.push_back(slot_num_per_gpu);
 
       // construct HashTable object: used to store hash table <key, value_index>
@@ -448,27 +449,21 @@
     }  // end of for(int id = 0; id < local_gpu_count_; id++)
 
     // all2all init
-    // TODO: (just support intra-node currently)
-<<<<<<< HEAD
-    const size_t element_per_send = (embedding_params_.batch_size * slot_num_per_gpu_) * \
-                                    embedding_params_.embedding_vec_size / total_gpu_count;
-#ifndef NDEBUG
-    std::cout << "slot_num_per_gpu_=" << slot_num_per_gpu_ << std::endl;
-    std::cout << "element_per_send=" << element_per_send << std::endl;
-#endif 
-    functors_.all2all_init(all2all_forward_, plan_file_, element_per_send, embedding_feature_tensors_, \
-                          all2all_tensors_, Base::device_resources_);
-    functors_.all2all_init(all2all_backward_, plan_file_, element_per_send, all2all_tensors_, \
-                          embedding_feature_tensors_, Base::device_resources_);
-    
-=======
+#ifndef ENABLE_MPI  // without MPI
     functors_.all2all_init_forward(all2all_forward_, plan_file_,  batch_size_per_gpu_, 
                           slot_num_per_gpu_, embedding_params_.embedding_vec_size,
                           embedding_feature_tensors_, all2all_tensors_, Base::device_resources_);
     functors_.all2all_init_backward(all2all_backward_, plan_file_,  batch_size_per_gpu_, 
                           slot_num_per_gpu_, embedding_params_.embedding_vec_size,
                           all2all_tensors_, embedding_feature_tensors_, Base::device_resources_);
->>>>>>> 43d3abd3
+#else 
+    functors_.all2all_init_forward(all2all_forward_, plan_file_,  batch_size_per_gpu_, 
+                          embedding_params_.slot_num, embedding_params_.embedding_vec_size,
+                          embedding_feature_tensors_, all2all_tensors_, Base::device_resources_);
+    functors_.all2all_init_backward(all2all_backward_, plan_file_,  batch_size_per_gpu_, 
+                          embedding_params_.slot_num, embedding_params_.embedding_vec_size,
+                          all2all_tensors_, embedding_feature_tensors_, Base::device_resources_);
+#endif 
     // sync
     functors_.sync_all_gpus(Base::device_resources_, context);
 
@@ -546,8 +541,6 @@
   // do all-to-all (just support intra-node currently)
   // src=embedding_feature_tensors_; dst=Base::output_tensors_
   functors_.all2all_exec(all2all_forward_);
-<<<<<<< HEAD
-=======
 
 
   // // just for debug 
@@ -564,7 +557,6 @@
   //   std::cout << std::endl;
   // }
 
->>>>>>> 43d3abd3
 
   // reorder 
   functors_.forward_reorder(batch_size_per_gpu_,
@@ -859,16 +851,16 @@
 
   // all2all
   std::unique_ptr<comm_handler> all2all;
-<<<<<<< HEAD
-  const size_t element_per_send = (embedding_params_.batch_size * slot_num_per_gpu_) * \
-                                  embedding_params_.embedding_vec_size / total_gpu_count;
-  functors_.all2all_init(all2all, plan_file_, element_per_send, wgrad_tensors_, \
-                        all2all_tensors, Base::device_resources_);
-=======
+#ifndef ENABLE_MPI
   functors_.all2all_init_forward(all2all, plan_file_, batch_size_per_gpu_, 
                         slot_num_per_gpu_, embedding_params_.embedding_vec_size,
                         wgrad_tensors_, all2all_tensors, Base::device_resources_);
->>>>>>> 43d3abd3
+#else 
+  functors_.all2all_init_forward(all2all, plan_file_, batch_size_per_gpu_, 
+                        embedding_params_.slot_num, embedding_params_.embedding_vec_size,
+                        wgrad_tensors_, all2all_tensors, Base::device_resources_);
+#endif 
+
   functors_.all2all_exec(all2all);
 
   // reorder 
