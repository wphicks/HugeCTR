--- conflicted
+++ resolved
@@ -453,13 +453,8 @@
     __half2 * wgrad2 = reinterpret_cast<__half2*>(wgrad);
 
     for (int i = 0; i < slot_num; i++) {
-<<<<<<< HEAD
       size_t feature_row_index = bid * slot_num + i;
       int value_num = row_offset[feature_row_index + 1] - row_offset[feature_row_index];
-=======
-      int feature_row_index = bid * slot_num + i;
-      size_t value_num = row_offset[feature_row_index + 1] - row_offset[feature_row_index];
->>>>>>> 04b5eec4
 
       __half2 scaler = __float2half2_rn(1.0f);
       if (value_num > 1) {
@@ -564,11 +559,7 @@
     
     // update 
     size_t value_index = hash_value_index_sort[offset];
-<<<<<<< HEAD
     size_t feature_index = value_index * embedding_vec_size + tid;
-=======
-    long long feature_index = value_index * embedding_vec_size + tid;
->>>>>>> 04b5eec4
     hash_table_value[feature_index] -= lr * gi;
   }
 }
@@ -915,11 +906,7 @@
 
       // atomic update 
       size_t value_index = hash_value_index[key_id];
-<<<<<<< HEAD
       size_t feature_index = value_index * embedding_vec_size + tid;
-=======
-      long long feature_index = value_index * embedding_vec_size + tid;
->>>>>>> 04b5eec4
       atomicAdd(&hash_table_value[feature_index], deltaw);
     }
   }
