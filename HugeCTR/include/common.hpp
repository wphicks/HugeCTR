/*
 * Copyright (c) 2020, NVIDIA CORPORATION.
 *
 * Licensed under the Apache License, Version 2.0 (the "License");
 * you may not use this file except in compliance with the License.
 * You may obtain a copy of the License at
 *
 *     http://www.apache.org/licenses/LICENSE-2.0
 *
 * Unless required by applicable law or agreed to in writing, software
 * distributed under the License is distributed on an "AS IS" BASIS,
 * WITHOUT WARRANTIES OR CONDITIONS OF ANY KIND, either express or implied.
 * See the License for the specific language governing permissions and
 * limitations under the License.
 */

#pragma once

#include <assert.h>
#include <cublas_v2.h>
#include <ctime>
#include <exception>
#include <initializer_list>
#include <iomanip>
#include <iostream>
#include "HugeCTR/include/config.hpp"

#ifdef ENABLE_MPI
#include <mpi.h>
#endif

#define PYTORCH_INIT

namespace HugeCTR {

#define HUGECTR_VERSION_MAJOR 2
#define HUGECTR_VERSION_MINOR 2

#define WARP_SIZE 32

//#define DATA_READING_TEST

enum class Error_t {
  Success,
  FileCannotOpen,
  BrokenFile,
  OutOfMemory,
  OutOfBound,
  WrongInput,
  IllegalCall,
  NotInitialized,
  UnSupportedFormat,
  InvalidEnv,
  MpiError,
  CublasError,
  CudnnError,
  CudaError,
  NcclError,
  DataCheckError,
  UnspecificError
};

enum class Check_t { Sum, None };

enum class Tensor_t { FP32, FP16, LONGLONG, UINT };

enum class DataReaderSparse_t { Distributed, Localized };

enum class DataReaderType_t { Norm, Raw };

struct DataReaderSparseParam {
  DataReaderSparse_t type;
  int max_feature_num;
  int max_nnz;
  int slot_num;
};

struct NameID {
  std::string file_name;
  unsigned int id;
};

/**
 * An internal exception to carry the error code.
 * This exception inherits std::runtime_error and
 * adds HugeCTR specific text prefix to method what()
 * On the boundary of subsystem: session will return the
 * error code instead of throwing exceptions.
 */
class internal_runtime_error : public std::runtime_error {
 private:
  const Error_t err_;

 public:
  /**
   * Get the error code from exception.
   * @return error
   **/
  Error_t get_error() const { return err_; }
  /**
   * Ctor
   */
  internal_runtime_error(Error_t err, std::string str)
      : runtime_error("[HCDEBUG][ERROR] " + str), err_(err) {}
};

enum class TensorFormat_t {
  WH,  // column major
  HW,  // row major
  HSW
};

enum class LrPolicy_t { fixed };

enum class Optimizer_t { Adam, MomentumSGD, Nesterov, SGD };

enum class Regularizer_t { L1, L2 };

enum class Layer_t {
  BatchNorm,
  BinaryCrossEntropyLoss,
  Reshape,
  Concat,
  CrossEntropyLoss,
  Dropout,
  ELU,
  InnerProduct,
  FusedInnerProduct,
  Interaction,
  MultiCrossEntropyLoss,
  ReLU,
  ReLUHalf,
  Slice,
  Multiply,
  FmOrder2,
  Add,
  ReduceSum,
  MultiCross,
<<<<<<< HEAD
  Cast
=======
  DotProduct
>>>>>>> ed34a350
};

enum class Embedding_t {
  DistributedSlotSparseEmbeddingHash,
  LocalizedSlotSparseEmbeddingHash,
  LocalizedSlotSparseEmbeddingOneHot
};

enum class Initializer_t {
  Default,
  Uniform, 
  XavierNorm,
  XavierUniform,
  Zero
};

typedef struct DataSetHeader_ {
  long long error_check;        // 0: no error check; 1: check_num
  long long number_of_records;  // the number of samples in this data file
  long long label_dim;          // dimension of label
  long long dense_dim;          // dimension of dense feature
  long long slot_num;           // slot_num for each embedding
  long long reserved[3];        // reserved for future use
} DataSetHeader;

#ifdef ENABLE_MPI
#define CK_MPI_THROW_(cmd)                                                                       \
  do {                                                                                           \
    auto retval = (cmd);                                                                         \
    if (retval != MPI_SUCCESS) {                                                                 \
      throw internal_runtime_error(                                                              \
          Error_t::MpiError, std::string("MPI Runtime error: ") + std::to_string(retval) + " " + \
                                 __FILE__ + ":" + std::to_string(__LINE__) + " \n");             \
    }                                                                                            \
  } while (0)

#endif

#define CK_(err)                                                                       \
  do {                                                                                 \
    Error_t retval = (err);                                                            \
    if (retval != Error_t::Success) {                                                  \
      std::cerr << "[HCDEBUG][ERROR] Return Error: at " << __FILE__ << ":" << __LINE__ \
                << std::endl;                                                          \
    }                                                                                  \
  } while (0)

#ifdef ENABLE_MPI
#define ERROR_MESSAGE_(msg)                                                                   \
  do {                                                                                        \
    int __PID(-1), __NUM_PROCS(-1);                                                           \
    MPI_Comm_rank(MPI_COMM_WORLD, &__PID);                                                    \
    MPI_Comm_size(MPI_COMM_WORLD, &__NUM_PROCS);                                              \
    std::string str = (msg);                                                                  \
    std::cerr << "[HCDEBUG][ERROR] " << str << " " << __FILE__ << ":" << __LINE__             \
              << " in pid: " << __PID << " of " << __NUM_PROCS << " processes." << std::endl; \
  } while (0)
#else
#define ERROR_MESSAGE_(msg)                                                                     \
  do {                                                                                          \
    std::string str = (msg);                                                                    \
    std::cerr << "[HCDEBUG][ERROR] " << str << " " << __FILE__ << ":" << __LINE__ << std::endl; \
  } while (0)
#endif

#define CK_THROW_(x, msg)                                                                       \
  do {                                                                                          \
    Error_t retval = (x);                                                                       \
    if (retval != Error_t::Success) {                                                           \
      throw internal_runtime_error(x, std::string("Runtime error: ") + (msg) + " " + __FILE__ + \
                                          ":" + std::to_string(__LINE__) + " \n");              \
    }                                                                                           \
  } while (0)

#define CK_RETURN_(x, msg)                                                         \
  do {                                                                             \
    Error_t retval = (x);                                                          \
    if (retval != Error_t::Success) {                                              \
      std::cerr << std::string("Runtime error: ") + (msg) + " " + __FILE__ + ":" + \
                       std::to_string(__LINE__) + " \n";                           \
      return x;                                                                    \
    }                                                                              \
  } while (0)

#define MESSAGE_(msg)                                                                \
  do {                                                                               \
    std::time_t time_instance = std::time(0);                                        \
    std::tm* time_now = std::localtime(&time_instance);                              \
    std::string str = (msg);                                                         \
    std::cout.fill('0');                                                             \
    std::cout << "[" << std::setw(2) << time_now->tm_mday << "d" << std::setw(2)     \
              << time_now->tm_hour << "h" << std::setw(2) << time_now->tm_min << "m" \
              << std::setw(2) << time_now->tm_sec << "s"                             \
              << "][HUGECTR][INFO]: " << str << std::endl;                           \
  } while (0)

#define CK_CUDA_THROW_(x)                                                                          \
  do {                                                                                             \
    cudaError_t retval = (x);                                                                      \
    if (retval != cudaSuccess) {                                                                   \
      throw internal_runtime_error(Error_t::CudaError,                                             \
                                   std::string("Runtime error: ") + (cudaGetErrorString(retval)) + \
                                       " " + __FILE__ + ":" + std::to_string(__LINE__) + " \n");   \
    }                                                                                              \
  } while (0)

#define CK_CUDA_RETURN_BOOL_(x)  \
  do {                           \
    cudaError_t retval = (x);    \
    if (retval != cudaSuccess) { \
      return false;              \
    }                            \
  } while (0)

#ifdef ENABLE_MPI
#define PRINT_FUNC_NAME_()                                                            \
  do {                                                                                \
    int __PID(-1), __NUM_PROCS(-1);                                                   \
    MPI_Comm_rank(MPI_COMM_WORLD, &__PID);                                            \
    MPI_Comm_size(MPI_COMM_WORLD, &__NUM_PROCS);                                      \
    std::cout << "[HCDEBUG][CALL] " << __FUNCTION__ << " in pid: " << __PID << " of " \
              << __NUM_PROCS << " processes." << std::endl;                           \
  } while (0)
#else
#define PRINT_FUNC_NAME_()                                               \
  do {                                                                   \
    std::cout << "[HCDEBUG][CALL] " << __FUNCTION__ << " " << std::endl; \
  } while (0)
#endif

#define CK_CUBLAS_THROW_(x)                                                                        \
  do {                                                                                             \
    cublasStatus_t retval = (x);                                                                   \
    if (retval == CUBLAS_STATUS_NOT_INITIALIZED) {                                                 \
      throw internal_runtime_error(Error_t::CublasError, std::string("Runtime error: ") +          \
                                                             ("cublas_status_not_initialized ") +  \
                                                             __FILE__ + ":" +                      \
                                                             std::to_string(__LINE__) + " \n");    \
    }                                                                                              \
    if (retval == CUBLAS_STATUS_ARCH_MISMATCH) {                                                   \
      throw internal_runtime_error(Error_t::CublasError, std::string("Runtime error: ") +          \
                                                             ("cublas_status_arch_mismatch ") +    \
                                                             __FILE__ + ":" +                      \
                                                             std::to_string(__LINE__) + " \n");    \
    }                                                                                              \
    if (retval == CUBLAS_STATUS_NOT_SUPPORTED) {                                                   \
      throw internal_runtime_error(Error_t::CublasError, std::string("Runtime error: ") +          \
                                                             ("cublas_status_not_supported ") +    \
                                                             __FILE__ + ":" +                      \
                                                             std::to_string(__LINE__) + " \n");    \
    }                                                                                              \
    if (retval == CUBLAS_STATUS_INVALID_VALUE) {                                                   \
      throw internal_runtime_error(Error_t::CublasError, std::string("Runtime error: ") +          \
                                                             ("cublas_status_invalid_value ") +    \
                                                             __FILE__ + ":" +                      \
                                                             std::to_string(__LINE__) + " \n");    \
    }                                                                                              \
    if (retval == CUBLAS_STATUS_EXECUTION_FAILED) {                                                \
      throw internal_runtime_error(Error_t::CublasError, std::string("Runtime error: ") +          \
                                                             ("cublas_status_execution_failed ") + \
                                                             __FILE__ + ":" +                      \
                                                             std::to_string(__LINE__) + " \n");    \
    }                                                                                              \
  } while (0)

#define CK_NCCL_THROW_(cmd)                                                                        \
  do {                                                                                             \
    ncclResult_t r = (cmd);                                                                        \
    if (r != ncclSuccess) {                                                                        \
      throw internal_runtime_error(Error_t::NcclError, std::string("Runtime error: NCCL Error ") + \
                                                           std::string(ncclGetErrorString(r)) +    \
                                                           " " + __FILE__ + ":" +                  \
                                                           std::to_string(__LINE__) + " \n");      \
    }                                                                                              \
  } while (0)

#define CK_CUDNN_THROW_(cmd)                                                                      \
  do {                                                                                            \
    cudnnStatus_t retval = (cmd);                                                                 \
    if (retval != CUDNN_STATUS_SUCCESS) {                                                         \
      throw internal_runtime_error(                                                               \
          Error_t::CudnnError, std::string("CUDNN Runtime error: ") +                             \
                                   std::string(cudnnGetErrorString(cmd)) + " " + __FILE__ + ":" + \
                                   std::to_string(__LINE__) + " \n");                             \
    }                                                                                             \
  } while (0)

#define CK_CURAND_THROW_(cmd)                                                                   \
  do {                                                                                          \
    curandStatus_t retval = (cmd);                                                              \
    if (retval != CURAND_STATUS_SUCCESS) {                                                      \
      throw internal_runtime_error(                                                             \
          Error_t::CudnnError, std::string("CURAND Runtime error: ") + std::to_string(retval) + \
                                   " " + __FILE__ + ":" + std::to_string(__LINE__) + " \n");    \
    }                                                                                           \
  } while (0)

template <typename T>
inline void print_func(T& t) {
  std::cout << t << ", ";
  return;
}

template <typename... Args>
inline void LOG(const Args&... args) {
  std::cout << "[";
  std::initializer_list<char>{(print_func(args), 'a')...};
  std::cout << "]" << std::endl;

  return;
}

}  // namespace HugeCTR<|MERGE_RESOLUTION|>--- conflicted
+++ resolved
@@ -136,11 +136,8 @@
   Add,
   ReduceSum,
   MultiCross,
-<<<<<<< HEAD
-  Cast
-=======
+  Cast,
   DotProduct
->>>>>>> ed34a350
 };
 
 enum class Embedding_t {
