include:
  - project: "dl/devops/gitlab-ci-slurm"
    ref: master
    file: "/.gitlab-ci.yml"

stages:
  - build
  - test

variables:
  IMAGE_TRAIN: "gitlab-master.nvidia.com:5005/dl/hugectr/hugectr:devel_train"
  IMAGE_INFER: "gitlab-master.nvidia.com:5005/dl/hugectr/hugectr:devel_inference"
  IMAGE_EMBEDDING: "gitlab-master.nvidia.com:5005/dl/hugectr/hugectr:devel_embedding"
  DATASET: /lustre/fsw/devtech/hpc-hugectr/criteo_kaggle
  DATASET_MOUNT: /dataset/criteo_kaggle
  DLRM_DATASET: /raid/datasets/criteo/mlperf/40m.limit_preshuffled
  DIN_DATASET_MOUNT: /dataset
  DIN_DATASET: /lustre/fsw/devtech/hpc-hugectr/din
  DATASET_CRITEO_SELENE: /lustre/fsw/devtech/hpc-hugectr/criteo_kaggle
  DATASET_CRITEO_CIRCE: /gpfs/fs1/minseokl/datasets/criteo_kaggle
  DATASET_NEW_CRITEO_SELENE: /lustre/fsw/devtech/hpc-hugectr/new-criteo-dataset
  DATASET_NEW_CRITEO_CIRCE: /gpfs/fs1/minseokl/datasets/new-criteo-dataset
  CRITEO_MOUNT: /etc/workspace/criteo_kaggle
  NEW_CRITEO_MOUNT: /etc/workspace/new_criteo_kaggle
  DLRM_MOUNT: /etc/workspace/dataset
  WORK_DIR: /hugectr_ci_workdir
  TRAIN_IMAGE_VERSIONED: "${CI_REGISTRY}/dl/hugectr/hugectr:train_${CI_PIPELINE_ID}"
  TRAIN_IMAGE_VERSIONED_ENROOT: gitlab-master.nvidia.com/dl/hugectr/hugectr:train_${CI_PIPELINE_ID}
  EMBEDDING_IMAGE_VERSIONED: "${CI_REGISTRY}/dl/hugectr/hugectr:embedding_${CI_PIPELINE_ID}"
  EMBEDDING_IMAGE_VERSIONED_ENROOT: gitlab-master.nvidia.com/dl/hugectr/hugectr:embedding_${CI_PIPELINE_ID}
  TRAIN_IMAGE_RELEASE_ENROOT: gitlab-master.nvidia.com:5005/dl/hugectr/hugectr:v3.0
  EMBEDDING_IMAGE_RELEASE_ENROOT: gitlab-master.nvidia.com:5005/dl/hugectr/hugectr:v3.0-plugin-embedding

before_script:
  - export TMP_DIR=${CI_PROJECT_DIR}
  - export NCCL_LAUNCH_MODE=PARALLEL
  - export CI_PROJECT_DIR=$(pwd)

.build:
  stage: build
  rules:
    - if: $CI_PIPELINE_SOURCE =~ /^(push)$/
      when: always
      allow_failure: true
    - if: $CI_MERGE_REQUEST_TITLE =~ /^([WIP]|WIP:|[Draft]|Draft:)/
      when: never
    - if: $CI_PIPELINE_SOURCE =~ /^(web|merge_request_event|trigger)$/
      when: always
      allow_failure: false

.cluster_test_job:
  extends: .selene_job
  allow_failure: false
  stage: test
  rules:
    - if: $CI_MERGE_REQUEST_TITLE =~ /^([WIP]|WIP:|[Draft]|Draft:)/
      when: never
    - if: $CI_PIPELINE_SOURCE =~ /^(web|merge_request_event)$/
      when: always

.cluster_test_train_job:
  extends: .cluster_test_job
  dependencies:
    - build_train

.cluster_test_embedding_job:
  extends: .cluster_test_job
  dependencies:
    - build_embedding

### Stage: build
build_train:
  extends: .build
  tags:
    - 1GPU
  script:
    - export OPENED_MR_ON_BRANCH=$(curl --header "Private-Token:${CI_PRIVATE_KEY}" "https://$CI_SERVER_HOST/api/v4/merge_requests?project_id=$CI_PROJECT_ID&source_branch=$CI_COMMIT_BRANCH&state=opened&wip=no")
    - |
      if [[ "${OPENED_MR_ON_BRANCH}" != "[]" && -n "$CI_COMMIT_BRANCH" ]]; then \
        echo "There is at least one MR opened on branch $CI_COMMIT_BRANCH. Stopping the push pipeline in favor of the merge request pipeline"; \
        exit 1; \
      fi
    - export JOB_DOCKERFILE="train.Dockerfile.${CI_JOB_NAME%%--*}.${CI_PIPELINE_ID}" && echo ${JOB_DOCKERFILE}
    - echo "FROM ${IMAGE_TRAIN}" > ${JOB_DOCKERFILE}
    - echo "ARG SM=\"70;75;80\"" >> ${JOB_DOCKERFILE}
    - echo "
      RUN git clone https://gitlab-ci-token:${CI_JOB_TOKEN}@gitlab-master.nvidia.com/dl/hugectr/hugectr.git ${WORK_DIR} && cd ${WORK_DIR} && git checkout ${CI_COMMIT_SHA} && git submodule update --init --recursive && mkdir build && cd build && mkdir build_single && cd build_single && cmake -DCMAKE_BUILD_TYPE=Release -DKEY_HIT_RATIO=ON -DSM=\$SM ../.. && make -j\$(nproc) && cd .. && mkdir build_multi_nccl && cd build_multi_nccl && cmake -DCMAKE_BUILD_TYPE=Release -DENABLE_MULTINODES=ON -DKEY_HIT_RATIO=ON -DSM=\$SM ../.. && make -j\$(nproc) && make -j\$(nproc) && cd .. && mkdir build_inference && cd build_inference && cmake -DENABLE_INFERENCE=ON  -DCMAKE_BUILD_TYPE=Release -DSM=\$SM ../.. && make -j\$(nproc)
      " >> ${JOB_DOCKERFILE}
    - cat ${JOB_DOCKERFILE}
    - docker login -u ${CI_PRIVATE_USER} -p "${CI_PRIVATE_KEY}" "${CI_REGISTRY}"
    - docker pull ${IMAGE_TRAIN}
    - docker build --pull
      -t "${TRAIN_IMAGE_VERSIONED}"
      -f "${JOB_DOCKERFILE}"
      ${PWD}
    - docker push "${TRAIN_IMAGE_VERSIONED}"

build_embedding:
  extends: .build
  tags:
    - 1GPU
  script:
    - export OPENED_MR_ON_BRANCH=$(curl --header "Private-Token:${CI_PRIVATE_KEY}" "https://$CI_SERVER_HOST/api/v4/merge_requests?project_id=$CI_PROJECT_ID&source_branch=$CI_COMMIT_BRANCH&state=opened&wip=no")
    - |
      if [[ "${OPENED_MR_ON_BRANCH}" != "[]" && -n "$CI_COMMIT_BRANCH" ]]; then \
        echo "There is at least one MR opened on branch $CI_COMMIT_BRANCH. Stopping the push pipeline in favor of the merge request pipeline"; \
        exit 1; \
      fi
    - export JOB_DOCKERFILE="embedding.Dockerfile.${CI_JOB_NAME%%--*}.${CI_PIPELINE_ID}" && echo ${JOB_DOCKERFILE}
    - echo "FROM ${IMAGE_EMBEDDING}" > ${JOB_DOCKERFILE}
    - echo "ARG SM=\"70;75;80\"" >> ${JOB_DOCKERFILE}
    - echo "
      RUN git clone https://gitlab-ci-token:${CI_JOB_TOKEN}@gitlab-master.nvidia.com/dl/hugectr/hugectr.git ${WORK_DIR} && cd ${WORK_DIR} && git checkout ${CI_COMMIT_SHA} && git submodule update --init --recursive && cd sparse_operation_kit/Deprecated && mkdir build && cd build && cmake -DCMAKE_BUILD_TYPE=Release -DSM=\$SM .. && make -j\$(nproc) && make install
<<<<<<< HEAD
      " >> ${JOB_DOCKERFILE}
    - echo "
      RUN cd ${WORK_DIR}/sparse_operation_kit/ && mkdir -p build && cd build && cmake -DSM=\$SM .. && make -j && make install
      " >> ${JOB_DOCKERFILE}
=======
      " >> ${JOB_DOCKERFILE}
    - echo "
      RUN cd ${WORK_DIR}/sparse_operation_kit/ && mkdir -p build && cd build && cmake -DSM=\$SM .. && make -j && make install
      " >> ${JOB_DOCKERFILE}
>>>>>>> 37d7eab5
    - echo "ENV LD_LIBRARY_PATH=/usr/local/hugectr/lib:/usr/local/lib:\$LD_LIBRARY_PATH" >> ${JOB_DOCKERFILE}
    - echo "ENV LIBRARY_PATH=/usr/local/hugectr/lib:/usr/local/lib:\$LIBRARY_PATH" >> ${JOB_DOCKERFILE}
    - cat ${JOB_DOCKERFILE}
    - docker login -u ${CI_PRIVATE_USER} -p "${CI_PRIVATE_KEY}" "${CI_REGISTRY}"
    - docker pull ${IMAGE_EMBEDDING}
    - docker build --pull
      -t "${EMBEDDING_IMAGE_VERSIONED}"
      -f "${JOB_DOCKERFILE}"
      ${PWD}
    - docker push "${EMBEDDING_IMAGE_VERSIONED}"

### Stage: test
# unit test
utests_1:
  extends: .cluster_test_train_job
  script:
    - srun
      -A devtech -J devtech:hugectr -p luna
      --ntasks=1
      --container-image ${TRAIN_IMAGE_VERSIONED_ENROOT}
      --container-mounts ${DATASET}:${DATASET_MOUNT},${CI_PROJECT_DIR}:${CI_PROJECT_DIR},/lustre/fsw/devtech/hpc-hugectr/inference/:/hugectr/test/utest/
      bash -cx "
      cd ${WORK_DIR}/build/build_inference/bin &&
      ./inference_test &&
      cd ${WORK_DIR}/build/build_single/bin;
      ./layers_test &&
      ./checker_test &&
      ./data_reader_test &&
      ./device_map_test &&
      ./loss_test &&
      ./optimizer_test &&
      ./regularizers_test &&
      ./model_oversubscriber_test &&
      ./parser_test &&
      ./auc_test"
  timeout: 2 hours

utests_2:
  extends: .cluster_test_train_job
  script:
    - srun
      -A devtech -J devtech:hugectr -p luna
      --ntasks=1
      --container-image ${TRAIN_IMAGE_VERSIONED_ENROOT}
      --container-mounts ${DATASET}:${DATASET_MOUNT},${CI_PROJECT_DIR}:${CI_PROJECT_DIR},/lustre/fsw/devtech/hpc-hugectr/inference/:/hugectr/test/utest/
      bash -cx "
      cd ${WORK_DIR}/build/build_inference/bin &&
      ./inference_test &&
      cd ${WORK_DIR}/build/build_single/bin;
      ./embedding_test"
  timeout: 2 hours

# single node
criteo:
  extends: .cluster_test_train_job
  script:
    - srun --ntasks=1
      -A devtech -J devtech:hugectr -p luna
      --container-image ${TRAIN_IMAGE_VERSIONED_ENROOT}
      --container-mounts ${DATASET}:${DATASET_MOUNT},${CI_PROJECT_DIR}:${CI_PROJECT_DIR}
      bash -cx "
      cp ${WORK_DIR}/build/build_single/lib/hugectr.so ${WORK_DIR}/test/pybind_test/ &&
      cd ${DATASET_MOUNT}/criteo &&
      mkdir ${WORK_DIR}/export_predictions_criteo_1gpu/ &&
      python3 ${WORK_DIR}/test/pybind_test/single_node_test.py --json-file=${WORK_DIR}/test/scripts/criteo_1gpu.json &&
      python3 ${WORK_DIR}/test/pybind_test/single_node_test.py --json-file=${WORK_DIR}/test/scripts/criteo_8gpu.json &&
      cd /dataset/criteo_kaggle/criteo_multi_slots &&
      python3 ${WORK_DIR}/test/pybind_test/single_node_test.py --json-file=${WORK_DIR}/test/scripts/criteo_multi_slots_1gpu.json &&
      python3 ${WORK_DIR}/test/pybind_test/single_node_test.py --json-file=${WORK_DIR}/test/scripts/criteo_multi_slots_8gpu.json &&
      cd /dataset/criteo_kaggle/criteo_parquet_multi_slots &&
      python3 ${WORK_DIR}/test/pybind_test/single_node_test.py --json-file=${WORK_DIR}/test/scripts/criteo_parquet_multi_slots_1gpu.json"

criteo_multi_node:
  extends: .cluster_test_train_job
  script:
    - srun --ntasks=2
      -A devtech -J devtech:hugectr -p luna
      --container-image ${TRAIN_IMAGE_VERSIONED_ENROOT}
      --container-mounts ${DATASET}:${DATASET_MOUNT},${CI_PROJECT_DIR}:${CI_PROJECT_DIR}
      --ntasks-per-node 1
      bash -cx "
      cp ${WORK_DIR}/build/build_multi_nccl/lib/hugectr.so ${WORK_DIR}/test/pybind_test/ &&
      cd /dataset/criteo_kaggle/criteo &&
      python3 ${WORK_DIR}/test/pybind_test/multi_node_test.py --json-file=${WORK_DIR}/test/scripts/criteo_2node_4gpu.json"

dcn:
  extends: .cluster_test_train_job
  script:
    - srun --ntasks=1
      -A devtech -J devtech:hugectr -p luna
      --container-image ${TRAIN_IMAGE_VERSIONED_ENROOT}
      --container-mounts ${DATASET}:${DATASET_MOUNT},${CI_PROJECT_DIR}:${CI_PROJECT_DIR}
      bash -cx "
      cp ${WORK_DIR}/build/build_single/lib/hugectr.so ${WORK_DIR}/test/pybind_test/;
      cd /dataset/criteo_kaggle/dcn;
      python3 ${WORK_DIR}/test/pybind_test/single_node_test.py --json-file=${WORK_DIR}/test/scripts/dcn_fp16_1gpu.json &&
      python3 ${WORK_DIR}/test/pybind_test/single_node_test.py --json-file=${WORK_DIR}/test/scripts/dcn_1gpu.json &&
      python3 ${WORK_DIR}/test/pybind_test/single_node_test.py --json-file=${WORK_DIR}/test/scripts/dcn_8gpu.json &&
      python3 ${WORK_DIR}/test/pybind_test/single_node_test.py --json-file=${WORK_DIR}/test/scripts/dcn_localized_embedding_1gpu.json &&
      python3 ${WORK_DIR}/test/pybind_test/single_node_test.py --json-file=${WORK_DIR}/test/scripts/dcn_localized_embedding_8gpu.json &&
      python3 ${WORK_DIR}/test/pybind_test/single_node_test.py --json-file=${WORK_DIR}/test/scripts/dcn_localized_embedding.json &&
      cd /dataset/criteo_kaggle/dcn_parquet &&
      python3 ${WORK_DIR}/test/pybind_test/single_node_test.py --json-file=${WORK_DIR}/test/scripts/dcn_parquet_distributed_1gpu.json &&
      python3 ${WORK_DIR}/test/pybind_test/single_node_test.py --json-file=${WORK_DIR}/test/scripts/dcn_parquet_distributed_8gpu.json &&
      python3 ${WORK_DIR}/test/pybind_test/single_node_test.py --json-file=${WORK_DIR}/test/scripts/dcn_parquet_localized_1gpu.json &&
      python3 ${WORK_DIR}/test/pybind_test/single_node_test.py --json-file=${WORK_DIR}/test/scripts/dcn_parquet_localized_8gpu.json"
  timeout: 3 hours


mlperf_benchmark:
  extends: .cluster_test_train_job
  script:
    - echo "#!/bin/bash" > ./batch.sub
    - echo "#SBATCH -A mlperf-ci" >> ./batch.sub
    - echo "#SBATCH -p luna" >> ./batch.sub
    - echo "srun --ntasks=1 \\" >> ./batch.sub
    - echo "  -p luna \\" >> ./batch.sub
    - echo "  --container-image ${TRAIN_IMAGE_VERSIONED_ENROOT} \\" >> ./batch.sub
    - echo "  --container-mounts ${DLRM_DATASET}:${DLRM_MOUNT},${CI_PROJECT_DIR}:${CI_PROJECT_DIR} \\" >> ./batch.sub
    - echo "  bash -cx \"\\" >> ./batch.sub
    - echo "  cp ${WORK_DIR}/build/build_single/lib/hugectr.so ${WORK_DIR}/test/pybind_test/ && cd ${DLRM_MOUNT} && python3 ${WORK_DIR}/test/pybind_test/single_node_test.py --json-file=${WORK_DIR}/test/scripts/dlrm_mlperf_fp16_dgxa100.json\"" >> ./batch.sub
    - export logdir=./batch
    - export round=10
    - mkdir $logdir
    - for i in $(seq ${round}); do
      sbatch -o ${logdir}/slurm-$i.out -t 00:07:00 --job-name mlperf_converge_test_${CI_PIPELINE_ID}_$i batch.sub;
      done
    - for i in $(seq ${round}); do
      while [[ $(squeue -n mlperf_converge_test_${CI_PIPELINE_ID}_$i | wc -l) -gt 1 ]]; do
      sleep 1m;
      done
      done
    - for i in $(seq ${round}); do
      cat ${logdir}/slurm-$i.out;
      done
    - echo "total num:${round}"
    - export reach_count=$(grep "Hit target accuracy AUC" ${logdir}/* | wc -l)
    - echo "converge num:${reach_count}/${round}"

wdl_deepfm:
  extends: .cluster_test_train_job
  script:
    - srun --ntasks=1
      -A devtech -J devtech:hugectr -p luna
      --container-image ${TRAIN_IMAGE_VERSIONED_ENROOT}
      --container-mounts ${DATASET}:${DATASET_MOUNT},${CI_PROJECT_DIR}:${CI_PROJECT_DIR}
      bash -cx "
      cp ${WORK_DIR}/build/build_single/lib/hugectr.so ${WORK_DIR}/test/pybind_test/ &&
      cd /dataset/criteo_kaggle/wdl &&
      python3 ${WORK_DIR}/test/pybind_test/single_node_test.py --json-file=${WORK_DIR}/test/scripts/wdl_1gpu.json &&
      python3 ${WORK_DIR}/test/pybind_test/single_node_test.py --json-file=${WORK_DIR}/test/scripts/wdl_8gpu.json &&
      python3 ${WORK_DIR}/test/pybind_test/single_node_test.py --json-file=${WORK_DIR}/test/scripts/wdl_fp16_1gpu.json &&
      mkdir ${WORK_DIR}/export_predictions_wdl_fp16_8gpu/ &&
      python3 ${WORK_DIR}/test/pybind_test/single_node_test.py --json-file=${WORK_DIR}/test/scripts/wdl_fp16_8gpu.json &&
      cd /dataset/criteo_kaggle/deepfm &&
      python3 ${WORK_DIR}/test/pybind_test/single_node_test.py --json-file=${WORK_DIR}/test/scripts/deepfm_1gpu.json &&
      python3 ${WORK_DIR}/test/pybind_test/single_node_test.py --json-file=${WORK_DIR}/test/scripts/deepfm_fp16_1gpu.json &&
      python3 ${WORK_DIR}/test/pybind_test/single_node_test.py --json-file=${WORK_DIR}/test/scripts/deepfm_8gpu.json"

dlrm:
  extends: .cluster_test_train_job
  script:
    - srun --ntasks=1
      -A devtech -J devtech:hugectr -p luna
      --container-image ${TRAIN_IMAGE_VERSIONED_ENROOT}
      --container-mounts ${DATASET}:${DATASET_MOUNT},${CI_PROJECT_DIR}:${CI_PROJECT_DIR}
      bash -cx "
      cp ${WORK_DIR}/build/build_single/lib/hugectr.so ${WORK_DIR}/test/pybind_test/ &&
      cd /dataset/criteo_kaggle/dcn &&
      python3 ${WORK_DIR}/test/pybind_test/single_node_test.py --json-file=${WORK_DIR}/test/scripts/dlrm_1gpu.json &&
      python3 ${WORK_DIR}/test/pybind_test/single_node_test.py --json-file=${WORK_DIR}/test/scripts/dlrm_8gpu.json &&
      python3 ${WORK_DIR}/test/pybind_test/single_node_test.py --json-file=${WORK_DIR}/test/scripts/dlrm_fp16_1gpu.json &&
      python3 ${WORK_DIR}/test/pybind_test/single_node_test.py --json-file=${WORK_DIR}/test/scripts/dlrm_fp16_8gpu.json"

dcn_multi_node:
  extends: .cluster_test_train_job
  script:
    - srun --ntasks=4
      -A devtech -J devtech:hugectr -p luna
      --container-image ${TRAIN_IMAGE_VERSIONED_ENROOT}
      --container-mounts ${DATASET}:${DATASET_MOUNT},${CI_PROJECT_DIR}:${CI_PROJECT_DIR}
      --ntasks-per-node 1
      bash -cx "
      cp ${WORK_DIR}/build/build_multi_nccl/lib/hugectr.so ${WORK_DIR}/test/pybind_test/ &&
      cd /dataset/criteo_kaggle/dcn &&
      python3 ${WORK_DIR}/test/pybind_test/multi_node_test.py --json-file=${WORK_DIR}/test/scripts/dcn_4node_2gpu.json"
    - srun --ntasks=2
      -A devtech -J devtech:hugectr -p luna
      --container-image ${TRAIN_IMAGE_VERSIONED_ENROOT}
      --container-mounts ${DATASET}:${DATASET_MOUNT},${CI_PROJECT_DIR}:${CI_PROJECT_DIR}
      --ntasks-per-node 1
      bash -cx "
      cp ${WORK_DIR}/build/build_multi_nccl/lib/hugectr.so ${WORK_DIR}/test/pybind_test/ &&
      cd /dataset/criteo_kaggle/dcn_parquet &&
      python3 ${WORK_DIR}/test/pybind_test/multi_node_test.py --json-file=${WORK_DIR}/test/scripts/dcn_parquet_localized_2node_4gpu.json"
    

# python interface inference
py_inference:
  extends: .cluster_test_train_job
  script:
    - srun --ntasks=1
      -A devtech -J devtech:hugectr -p luna
      --container-image ${TRAIN_IMAGE_VERSIONED_ENROOT}
      --container-mounts ${DATASET}:${DATASET_MOUNT},${CI_PROJECT_DIR}:${CI_PROJECT_DIR},/lustre/fsw/devtech/hpc-hugectr/inference/:/hugectr/test/utest/
      bash -cx "
      cd /dataset/criteo_kaggle/dcn &&
      export PYTHONPATH=${WORK_DIR}/build/build_single/lib &&
      python3 ${WORK_DIR}/test/pybind_test/dcn_inference.py ${WORK_DIR}/test/scripts/dcn_inference.json DCN /hugectr/test/utest/dcn_csr.txt &&
<<<<<<< HEAD
      python3 ${WORK_DIR}/test/pybind_test/wdl_multitable_test.py wdl  /hugectr/test/utest/wdl_test_files/wdl_infer.new.json /hugectr/test/utest/wdl_test_files/wdl_dense_2000.model /hugectr/test/utest/wdl_test_files/wdl0_sparse_2000.model,/hugectr/test/utest/wdl_test_files/wdl1_sparse_2000.model  /hugectr/test/utest/wdl_test_files/first_ten.csv"
=======
      python3 ${WORK_DIR}/test/pybind_test/wdl_multitable_test.py wdl  /hugectr/test/utest/wdl_test_files/wdl_infer.new.json /hugectr/test/utest/wdl_test_files/wdl_dense_2000.model /hugectr/test/utest/wdl_test_files/wdl0_sparse_2000.model,/hugectr/test/utest/wdl_test_files/wdl1_sparse_2000.model  /hugectr/test/utest/wdl_test_files/first_ten.csv &&
      python3 ${WORK_DIR}/test/pybind_test/movielens_nodense_test.py movielens_hugectr  /hugectr/test/utest/movie_test_files/movielens.json /hugectr/test/utest/movie_test_files/_dense_1900.model /hugectr/test/utest/movie_test_files/0_sparse_1900.model  /hugectr/test/utest/movie_test_files/test.parquet"
>>>>>>> 37d7eab5

py_low_level:
  extends: .cluster_test_train_job
  script:
    - srun --ntasks=1
      -A devtech -J devtech:hugectr -p luna
      --container-image ${TRAIN_IMAGE_VERSIONED_ENROOT}
      --container-mounts ${DATASET}:${DATASET_MOUNT},${CI_PROJECT_DIR}:${CI_PROJECT_DIR}
      bash -cx "
      cp ${WORK_DIR}/build/build_single/lib/hugectr.so ${WORK_DIR}/test/pybind_test/ &&
      cd /dataset/criteo_kaggle/wdl &&
      mkdir ${WORK_DIR}/tmp/ &&
      python3 ${WORK_DIR}/test/pybind_test/wdl_fp16_8gpu_export.py ${WORK_DIR}/test/scripts/wdl_fp16_8gpu.json ${WORK_DIR}/tmp/"
    - srun --ntasks=1
      -A devtech -J devtech:hugectr -p luna
      --container-image ${TRAIN_IMAGE_VERSIONED_ENROOT}
      --container-mounts ${DLRM_DATASET}:${DATASET_MOUNT},${CI_PROJECT_DIR}:${CI_PROJECT_DIR}
      bash -cx "
      cp ${WORK_DIR}/build/build_single/lib/hugectr.so ${WORK_DIR}/test/pybind_test/ &&
      cd /dataset/criteo_kaggle &&
      python3 ${WORK_DIR}/test/pybind_test/dlrm_8gpu_set_source.py ${WORK_DIR}/test/scripts/dlrm_set_source.json"

din_single_node:
  extends: .cluster_test_train_job
  script:
    - srun --ntasks=1
      -A devtech -J devtech:hugectr -p luna
      --container-image ${TRAIN_IMAGE_VERSIONED_ENROOT}
      --container-mounts ${DIN_DATASET}:${DIN_DATASET_MOUNT},${CI_PROJECT_DIR}:${CI_PROJECT_DIR}
      bash -cx "
      cp ${WORK_DIR}/build/build_single/lib/hugectr.so ${WORK_DIR}/test/pybind_test/ &&
      cd /dataset/ &&
      python3 ${WORK_DIR}/test/pybind_test/din_fp32_1gpu.py"
    - srun --ntasks=1
      -A devtech -J devtech:hugectr -p luna
      --container-image ${TRAIN_IMAGE_VERSIONED_ENROOT}
      --container-mounts ${DIN_DATASET}:${DIN_DATASET_MOUNT},${CI_PROJECT_DIR}:${CI_PROJECT_DIR}
      bash -cx "
      cp ${WORK_DIR}/build/build_single/lib/hugectr.so ${WORK_DIR}/test/pybind_test/ &&
      cd /dataset/ &&
      python3 ${WORK_DIR}/test/pybind_test/din_fp32_2gpu.py"

mos_single_node:
  extends: .cluster_test_train_job
  script:
    - srun --ntasks=1
      -A devtech -J devtech:hugectr -p luna
      --container-image ${TRAIN_IMAGE_VERSIONED_ENROOT}
      --container-mounts ${DATASET}:${DATASET_MOUNT},${CI_PROJECT_DIR}:${CI_PROJECT_DIR}
      bash -cx "
      cp ${WORK_DIR}/build/build_single/lib/hugectr.so ${WORK_DIR}/test/pybind_test/ &&
      cd /dataset/criteo_kaggle/wdl_data_keyset &&
      rm -rfv ${CI_PROJECT_DIR}/wdl_0_sparse_model ${CI_PROJECT_DIR}/wdl_1_sparse_model &&
      python3 ${WORK_DIR}/test/pybind_test/wdl_1gpu_mos.py ${WORK_DIR}/test/scripts/wdl_1gpu.json ${CI_PROJECT_DIR} &&
      rm -rfv ${CI_PROJECT_DIR}/wdl_0_sparse_model ${CI_PROJECT_DIR}/wdl_1_sparse_model &&
      python3 ${WORK_DIR}/test/pybind_test/wdl_mos_scratch_high_level.py ${WORK_DIR}/test/scripts/wdl_1gpu.json false ${CI_PROJECT_DIR} &&
      python3 ${WORK_DIR}/test/pybind_test/wdl_mos_high_level.py ${WORK_DIR}/test/scripts/wdl_1gpu.json false ${CI_PROJECT_DIR} &&
      rm -rfv ${CI_PROJECT_DIR}/wdl_0_sparse_model ${CI_PROJECT_DIR}/wdl_1_sparse_model &&
      python3 ${WORK_DIR}/test/pybind_test/wdl_mos_scratch_high_level.py ${WORK_DIR}/test/scripts/wdl_1gpu.json true ${CI_PROJECT_DIR} &&
      python3 ${WORK_DIR}/test/pybind_test/wdl_mos_high_level.py ${WORK_DIR}/test/scripts/wdl_1gpu.json true ${CI_PROJECT_DIR}"
  timeout: 2 hours

mos_multi_node_ssd:
  extends: .cluster_test_train_job
  script:
    - srun --ntasks=4
      -A devtech -J devtech:hugectr -p luna
      --container-image ${TRAIN_IMAGE_VERSIONED_ENROOT}
      --container-mounts ${DATASET}:${DATASET_MOUNT},${CI_PROJECT_DIR}:${CI_PROJECT_DIR}
      --ntasks-per-node 1
      bash -cx "
      cp ${WORK_DIR}/build/build_multi_nccl/lib/hugectr.so ${WORK_DIR}/test/pybind_test/ &&
      cd /dataset/criteo_kaggle/wdl_data_keyset &&
      rm -rfv ${CI_PROJECT_DIR}/wdl_0_sparse_model ${CI_PROJECT_DIR}/wdl_1_sparse_model &&
      python3 ${WORK_DIR}/test/pybind_test/wdl_mos_mpi_scratch_high_level.py ${WORK_DIR}/test/scripts/wdl_1gpu.json false ${CI_PROJECT_DIR}"
    - srun --ntasks=2
      -A devtech -J devtech:hugectr -p luna
      --container-image ${TRAIN_IMAGE_VERSIONED_ENROOT}
      --container-mounts ${DATASET}:${DATASET_MOUNT},${CI_PROJECT_DIR}:${CI_PROJECT_DIR}
      --ntasks-per-node 1
      bash -cx "
      cp ${WORK_DIR}/build/build_multi_nccl/lib/hugectr.so ${WORK_DIR}/test/pybind_test/ &&
      cd /dataset/criteo_kaggle/wdl_data_keyset &&
      python3 ${WORK_DIR}/test/pybind_test/wdl_mos_mpi_high_level.py ${WORK_DIR}/test/scripts/wdl_1gpu.json false ${CI_PROJECT_DIR}"
  timeout: 2 hours

mos_multi_node_mem:
  extends: .cluster_test_train_job
  script:
    - srun --ntasks=4
      -A devtech -J devtech:hugectr -p luna
      --container-image ${TRAIN_IMAGE_VERSIONED_ENROOT}
      --container-mounts ${DATASET}:${DATASET_MOUNT},${CI_PROJECT_DIR}:${CI_PROJECT_DIR}
      --ntasks-per-node 1
      bash -cx "
      cp ${WORK_DIR}/build/build_multi_nccl/lib/hugectr.so ${WORK_DIR}/test/pybind_test/ &&
      cd /dataset/criteo_kaggle/wdl_data_keyset &&
      rm -rfv ${CI_PROJECT_DIR}/wdl_0_sparse_model ${CI_PROJECT_DIR}/wdl_1_sparse_model &&
      python3 ${WORK_DIR}/test/pybind_test/wdl_mos_mpi_scratch_high_level.py ${WORK_DIR}/test/scripts/wdl_1gpu.json true ${CI_PROJECT_DIR}"
    - srun --ntasks=2
      -A devtech -J devtech:hugectr -p luna
      --container-image ${TRAIN_IMAGE_VERSIONED_ENROOT}
      --container-mounts ${DATASET}:${DATASET_MOUNT},${CI_PROJECT_DIR}:${CI_PROJECT_DIR}
      --ntasks-per-node 1
      bash -cx "
      cp ${WORK_DIR}/build/build_multi_nccl/lib/hugectr.so ${WORK_DIR}/test/pybind_test/ &&
      cd /dataset/criteo_kaggle/wdl_data_keyset &&
      python3 ${WORK_DIR}/test/pybind_test/wdl_mos_mpi_high_level.py ${WORK_DIR}/test/scripts/wdl_1gpu.json true ${CI_PROJECT_DIR}"
  timeout: 2 hours

# python interface single node
py_single_node:
  extends: .cluster_test_train_job
  script:
    - srun --ntasks=1
      -A devtech -J devtech:hugectr -p luna
      --container-image ${TRAIN_IMAGE_VERSIONED_ENROOT}
      --container-mounts ${DATASET}:${DATASET_MOUNT},${CI_PROJECT_DIR}:${CI_PROJECT_DIR}
      bash -cx "
      cp ${WORK_DIR}/build/build_single/lib/hugectr.so ${WORK_DIR}/test/pybind_test/ &&
      cd /dataset/criteo_kaggle/dcn &&
      python3 ${WORK_DIR}/test/pybind_test/dcn_1gpu.py &&
      cd /dataset/criteo_kaggle/wdl &&
      python3 ${WORK_DIR}/test/pybind_test/wdl_fp16_8gpu.py ${WORK_DIR}/test/scripts/wdl_fp16_8gpu.json"

py_multi_node:
  extends: .cluster_test_train_job
  script:
    - srun --ntasks=4
      -A devtech -J devtech:hugectr -p luna
      --container-image ${TRAIN_IMAGE_VERSIONED_ENROOT}
      --container-mounts ${DATASET}:${DATASET_MOUNT},${CI_PROJECT_DIR}:${CI_PROJECT_DIR}
      --ntasks-per-node 1
      bash -cx "
      cd /dataset/criteo_kaggle/dcn &&
      cp ${WORK_DIR}/build/build_multi_nccl/lib/hugectr.so ${WORK_DIR}/test/pybind_test/ &&
      python3 ${WORK_DIR}/test/pybind_test/dcn_4node_2gpu.py ${WORK_DIR}/test/scripts/dcn_4node_2gpu.json"
    - srun --ntasks=2
      -A devtech -J devtech:hugectr -p luna
      --container-image ${TRAIN_IMAGE_VERSIONED_ENROOT}
      --container-mounts ${DATASET}:${DATASET_MOUNT},${CI_PROJECT_DIR}:${CI_PROJECT_DIR}
      --ntasks-per-node 1
      bash -cx "
      cd /dataset/criteo_kaggle/criteo &&
      cp ${WORK_DIR}/build/build_multi_nccl/lib/hugectr.so ${WORK_DIR}/test/pybind_test/ &&
      python3 ${WORK_DIR}/test/pybind_test/criteo_2node_4gpu.py ${WORK_DIR}/test/scripts/criteo_2node_4gpu.json"


# embedding_plugin
embedding_plugin:
  extends: .cluster_test_embedding_job
  script:
    - srun --ntasks=1
      -A devtech -J devtech:hugectr -p luna
      --container-image ${EMBEDDING_IMAGE_VERSIONED_ENROOT}
      --container-mounts ${DATASET}:${DATASET_MOUNT},${CI_PROJECT_DIR}:${CI_PROJECT_DIR}
      bash -cx "
      cd ${WORK_DIR}/test/embedding_plugin_test &&
      python3 embedding_plugin_deepfm_main.py --batch_size=16384 --batch_size_eval=4 --n_epochs=1 --gpus 0 --embedding_vec_size=10 --data_path=/dataset/criteo_kaggle/embedding_plugin/"
    - srun --ntasks=1
      -A devtech -J devtech:hugectr -p luna
      --container-image ${EMBEDDING_IMAGE_VERSIONED_ENROOT}
      --container-mounts ${DATASET}:${DATASET_MOUNT},${CI_PROJECT_DIR}:${CI_PROJECT_DIR}
      bash -cx "
      cd ${WORK_DIR}/test/embedding_plugin_test &&
      python3 embedding_plugin_deepfm_main.py --batch_size=16384 --batch_size_eval=4 --n_epochs=1 --gpus 0 1 3 4 --embedding_vec_size=10 --data_path=/dataset/criteo_kaggle/embedding_plugin/"
    - srun --ntasks=1
      -A devtech -J devtech:hugectr -p luna
      --container-image ${EMBEDDING_IMAGE_VERSIONED_ENROOT}
      --container-mounts ${DATASET}:${DATASET_MOUNT},${CI_PROJECT_DIR}:${CI_PROJECT_DIR}
      bash -cx "
      cd ${WORK_DIR}/sparse_operation_kit/Deprecated &&
      python3 unit_test_v2.py --fast_testing=1"
    - srun --ntasks=1
      -A devtech -J devtech:hugectr -p luna
      --container-image ${EMBEDDING_IMAGE_VERSIONED_ENROOT}
      --container-mounts ${DATASET}:${DATASET_MOUNT},${CI_PROJECT_DIR}:${CI_PROJECT_DIR}
      bash -cx "
      cd ${WORK_DIR}/sparse_operation_kit/unit_test/test_scripts &&
      bash script.sh"
  timeout: 2 hours

nightly_build_train:
  tags:
    - 1GPU
  stage: build
  script:
    - export TRAIN_IMAGE_RELEASE="${CI_REGISTRY}/dl/hugectr/hugectr:devel_train"
    - docker login -u ${CI_PRIVATE_USER} -p "${CI_PRIVATE_KEY}" "${CI_REGISTRY}"
    - cd ./tools/dockerfiles/
    - docker build --pull
      -t "${TRAIN_IMAGE_RELEASE}"
      -f ./Dockerfile.train
      ${PWD}
    - docker push ${TRAIN_IMAGE_RELEASE}
  only:
    variables:
      - $NIGHTLY == "1"

nightly_build_inference:
  tags:
    - 1GPU
  stage: build
  script:
    - export INFER_IMAGE_RELEASE="${CI_REGISTRY}/dl/hugectr/hugectr:devel_inference"
    - docker login -u ${CI_PRIVATE_USER} -p "${CI_PRIVATE_KEY}" "${CI_REGISTRY}"
    - cd ./tools/dockerfiles/
    - docker build --pull
      -t "${INFER_IMAGE_RELEASE}"
      -f ./Dockerfile.inference
      --build-arg RELEASE=true
      ${PWD}
    - docker push ${INFER_IMAGE_RELEASE}
  only:
    variables:
      - $NIGHTLY == "1"

nightly_build_embedding:
  tags:
    - 1GPU
  stage: build
  script:
    - export EMB_IMAGE_RELEASE="${CI_REGISTRY}/dl/hugectr/hugectr:devel_embedding"
    - docker login -u ${CI_PRIVATE_USER} -p "${CI_PRIVATE_KEY}" "${CI_REGISTRY}"
    - cd ./tools/dockerfiles/
    - docker build --pull
      -t "${EMB_IMAGE_RELEASE}"
      -f ./Dockerfile.plugin-embedding
      ${PWD}
    - docker push ${EMB_IMAGE_RELEASE}
  only:
    variables:
      - $NIGHTLY == "1"

.release_test_job: &release_test_job
  allow_failure: false
  only:
    variables:
      - $RELEASE_TEST == "1"

.release_test_job_selene: &release_test_job_selene
  extends: .selene_job
  <<: *release_test_job
  stage: test
  variables: &release_test_job_selene_variables
    CONTAINER_IMAGE: ${TRAIN_IMAGE_RELEASE_ENROOT}
    CONTS: ${CI_PROJECT_DIR}:${CI_PROJECT_DIR},${DATASET_CRITEO_SELENE}:${CRITEO_MOUNT},${DATASET_NEW_CRITEO_SELENE}:${NEW_CRITEO_MOUNT},${DLRM_DATASET}:${DLRM_MOUNT},/lustre/fsw/devtech/hpc-hugectr/inference/:/hugectr/test/utest/

.release_test_job_circe: &release_test_job_circe
  extends: .circe_job
  <<: *release_test_job
  stage: test
  variables: &release_test_job_circe_variables
    CONTAINER_IMAGE: ${TRAIN_IMAGE_RELEASE_ENROOT}
    CONTS: $(pwd):$(pwd),${DATASET_CRITEO_CIRCE}:${CRITEO_MOUNT},${DATASET_NEW_CRITEO_CIRCE}:${NEW_CRITEO_MOUNT},${DLRM_DATASET}:${DLRM_MOUNT}

.sample_wdl_job: &sample_wdl_job
  script:
    - srun --ntasks=1
      -A devtech -J devtech-hugectr:${CI_PIPELINE_ID}:aleliu:hugectr:dl/hugectr/HugeCTR:${CI_COMMIT_BRANCH}:${CI_JOB_ID} -p luna
      --container-image ${CONTAINER_IMAGE}
      --container-mounts ${CONTS}
      --ntasks-per-node 1
      bash -cx "
      cd ${CI_PROJECT_DIR} &&
      export PYTHONPATH=${WORK_DIR}/build/build_single/lib &&
      ln -s ${NEW_CRITEO_MOUNT}/wdl_data;
      sed -i 's/criteo_data/wdl_data/g' ./samples/wdl/wdl.py &&
      python3 ./samples/wdl/wdl.py"
    - srun --ntasks=4
      -A devtech -J devtech-hugectr:${CI_PIPELINE_ID}:aleliu:hugectr:dl/hugectr/HugeCTR:${CI_COMMIT_BRANCH}:${CI_JOB_ID} -p luna
      --container-image ${CONTAINER_IMAGE}
      --container-mounts ${CONTS}
      --ntasks-per-node 1
      bash -cx "
      cd ${CI_PROJECT_DIR} &&
      export PYTHONPATH=${WORK_DIR}/build/build_single/lib &&
      ln -s ${NEW_CRITEO_MOUNT}/wdl_data;
      sed -i 's/criteo_data/wdl_data/g' ./samples/wdl/wdl_8gpu.py &&
      python3 ./samples/wdl/wdl_8gpu.py"
    - srun --ntasks=1
      -A devtech -J devtech-hugectr:${CI_PIPELINE_ID}:aleliu:hugectr:dl/hugectr/HugeCTR:${CI_COMMIT_BRANCH}:${CI_JOB_ID} -p luna
      --container-image ${CONTAINER_IMAGE}
      --container-mounts ${CONTS}
      --ntasks-per-node 1
      bash -cx "
      cd ${CI_PROJECT_DIR} &&
      export PYTHONPATH=${WORK_DIR}/build/build_single/lib &&
      ln -s ${NEW_CRITEO_MOUNT}/wdl_data_parquet;
      sed -i 's/criteo_data/wdl_data_parquet/g' ./samples/wdl/wdl_parquet.py;
      python3 ./samples/wdl/wdl_parquet.py"
    - srun --ntasks=1
      -A devtech -J devtech-hugectr:${CI_PIPELINE_ID}:aleliu:hugectr:dl/hugectr/HugeCTR:${CI_COMMIT_BRANCH}:${CI_JOB_ID} -p luna
      --container-image ${CONTAINER_IMAGE}
      --container-mounts ${CONTS}
      --ntasks-per-node 1
      bash -cx "
      cd ${CI_PROJECT_DIR} &&
      export PYTHONPATH=${WORK_DIR}/build/build_single/lib &&
      ln -s ${NEW_CRITEO_MOUNT}/wdl_data_nvt_bin;
      sed -i 's/criteo_data/wdl_data_nvt_bin/g' ./samples/wdl/wdl_bin.py &&
      python3 ./samples/wdl/wdl_bin.py"
  timeout: 2 hours

.sample_deepfm_job: &sample_deepfm_job
  script:
    - srun --ntasks=1
      -A devtech -J devtech-hugectr:${CI_PIPELINE_ID}:aleliu:hugectr:dl/hugectr/HugeCTR:${CI_COMMIT_BRANCH}:${CI_JOB_ID} -p luna
      --container-image ${CONTAINER_IMAGE}
      --container-mounts ${CONTS}
      --ntasks-per-node 1
      bash -cx "
      cd ${CI_PROJECT_DIR} &&
      export PYTHONPATH=${WORK_DIR}/build/build_single/lib &&
      ln -s ${NEW_CRITEO_MOUNT}/dcn_data;
      sed -i 's/criteo_data/dcn_data/g' ./samples/deepfm/deepfm.py &&
      python3 ./samples/deepfm/deepfm.py;"
    - srun --ntasks=1
      -A devtech -J devtech-hugectr:${CI_PIPELINE_ID}:aleliu:hugectr:dl/hugectr/HugeCTR:${CI_COMMIT_BRANCH}:${CI_JOB_ID} -p luna
      --container-image ${CONTAINER_IMAGE}
      --container-mounts ${CONTS}
      --ntasks-per-node 1
      bash -cx "
      cd ${CI_PROJECT_DIR} &&
      export PYTHONPATH=${WORK_DIR}/build/build_single/lib &&
      ln -s ${NEW_CRITEO_MOUNT}/deepfm_data_nvt_bin;
      sed -i 's/criteo_data/deepfm_data_nvt_bin/g' ./samples/deepfm/deepfm_bin.py &&
      python3 ./samples/deepfm/deepfm_bin.py"
    - srun --ntasks=1
      -A devtech -J devtech-hugectr:${CI_PIPELINE_ID}:aleliu:hugectr:dl/hugectr/HugeCTR:${CI_COMMIT_BRANCH}:${CI_JOB_ID} -p luna
      --container-image ${CONTAINER_IMAGE}
      --container-mounts ${CONTS}
      --ntasks-per-node 1
      bash -cx "
      cd ${CI_PROJECT_DIR} &&
      export PYTHONPATH=${WORK_DIR}/build/build_single/lib &&
      ln -s ${NEW_CRITEO_MOUNT}/deepfm_data_nvt;
      sed -i 's/criteo_data/deepfm_data_nvt/g' ./samples/deepfm/deepfm_parquet.py &&
      python3 ./samples/deepfm/deepfm_parquet.py"
  timeout: 2 hours

.sample_dcn_job: &sample_dcn_job
  script:
    - srun --ntasks=1
      -A devtech -J devtech-hugectr:${CI_PIPELINE_ID}:aleliu:hugectr:dl/hugectr/HugeCTR:${CI_COMMIT_BRANCH}:${CI_JOB_ID} -p luna
      --container-image ${CONTAINER_IMAGE}
      --container-mounts ${CONTS}
      --ntasks-per-node 1
      bash -cx "
      cd ${CI_PROJECT_DIR} &&
      export PYTHONPATH=${WORK_DIR}/build/build_single/lib &&
      ln -s ${NEW_CRITEO_MOUNT}/dcn_data;
      sed -i 's/criteo_data/dcn_data/g' ./samples/dcn/dcn.py &&
      python3 ./samples/dcn/dcn.py"
    - srun --ntasks=1
      -A devtech -J devtech-hugectr:${CI_PIPELINE_ID}:aleliu:hugectr:dl/hugectr/HugeCTR:${CI_COMMIT_BRANCH}:${CI_JOB_ID} -p luna
      --container-image ${CONTAINER_IMAGE}
      --container-mounts ${CONTS}
      --ntasks-per-node 1
      bash -cx "
      cd ${CI_PROJECT_DIR} &&
      export PYTHONPATH=${WORK_DIR}/build/build_single/lib &&
      ln -s ${NEW_CRITEO_MOUNT}/deepfm_data_nvt_bin;
      sed -i 's/criteo_data/deepfm_data_nvt_bin/g' ./samples/dcn/dcn_bin.py &&
      python3 ./samples/dcn/dcn_bin.py"
    - srun --ntasks=1
      -A devtech -J devtech-hugectr:${CI_PIPELINE_ID}:aleliu:hugectr:dl/hugectr/HugeCTR:${CI_COMMIT_BRANCH}:${CI_JOB_ID} -p luna
      --container-image ${CONTAINER_IMAGE}
      --container-mounts ${CONTS}
      --ntasks-per-node 1
      bash -cx "
      cd ${CI_PROJECT_DIR} &&
      export PYTHONPATH=${WORK_DIR}/build/build_single/lib &&
      ln -s ${NEW_CRITEO_MOUNT}/deepfm_data_nvt;
      sed -i 's/criteo_data/deepfm_data_nvt/g' ./samples/dcn/dcn_parquet.py &&
      python3 ./samples/dcn/dcn_parquet.py"
    - srun --ntasks=1
      -A devtech -J devtech-hugectr:${CI_PIPELINE_ID}:aleliu:hugectr:dl/hugectr/HugeCTR:${CI_COMMIT_BRANCH}:${CI_JOB_ID} -p luna
      --container-image ${CONTAINER_IMAGE}
      --container-mounts ${CONTS}
      --ntasks-per-node 1
      bash -cx "
      cd ${CI_PROJECT_DIR} &&
      export PYTHONPATH=${WORK_DIR}/build/build_single/lib &&
      export CUDA_DEVICE_ORDER=PCI_BUS_ID &&
      ln -s ${NEW_CRITEO_MOUNT}/dcn_data;
      sed -i 's/criteo_data/dcn_data/g' ./samples/dcn/dcn_localized_embedding.py &&
      python3 ./samples/dcn/dcn_localized_embedding.py"
    - srun --ntasks=2
      -A devtech -J devtech-hugectr:${CI_PIPELINE_ID}:aleliu:hugectr:dl/hugectr/HugeCTR:${CI_COMMIT_BRANCH}:${CI_JOB_ID} -p luna
      --container-image ${CONTAINER_IMAGE}
      --container-mounts ${CONTS}
      --ntasks-per-node 1
      bash -cx "
      cd ${CI_PROJECT_DIR} &&
      export PYTHONPATH=${WORK_DIR}/build/build_multi_nccl/lib &&
      ln -s ${NEW_CRITEO_MOUNT}/dcn_data;
      sed -i 's/criteo_data/dcn_data/g' ./samples/dcn/dcn_2node_8gpu.py &&
      python3 ./samples/dcn/dcn_2node_8gpu.py"
  timeout: 2 hours

.sample_criteo_job: &sample_criteo_job
  script:
    - srun --ntasks=1
      -A devtech -J devtech-hugectr:${CI_PIPELINE_ID}:aleliu:hugectr:dl/hugectr/HugeCTR:${CI_COMMIT_BRANCH}:${CI_JOB_ID} -p luna
      --container-image ${CONTAINER_IMAGE}
      --container-mounts ${CONTS}
      --ntasks-per-node 1
      bash -cx "
      cd ${CI_PROJECT_DIR} &&
      export PYTHONPATH=${WORK_DIR}/build/build_single/lib &&
      ln -s ${NEW_CRITEO_MOUNT}/criteo_data;
      python3 ./samples/criteo/criteo.py;"
    - srun --ntasks=1
      -A devtech -J devtech-hugectr:${CI_PIPELINE_ID}:aleliu:hugectr:dl/hugectr/HugeCTR:${CI_COMMIT_BRANCH}:${CI_JOB_ID} -p luna
      --container-image ${CONTAINER_IMAGE}
      --container-mounts ${CONTS}
      --ntasks-per-node 1
      bash -cx "
      cd ${CI_PROJECT_DIR} &&
      export PYTHONPATH=${WORK_DIR}/build/build_single/lib &&
      ln -s ${NEW_CRITEO_MOUNT}/criteo_bin;
      sed -i 's/criteo_data/criteo_bin/g' samples/criteo/criteo_bin.py &&
      python3 samples/criteo/criteo_bin.py"
    - srun --ntasks=1
      -A devtech -J devtech-hugectr:${CI_PIPELINE_ID}:aleliu:hugectr:dl/hugectr/HugeCTR:${CI_COMMIT_BRANCH}:${CI_JOB_ID} -p luna
      --container-image ${CONTAINER_IMAGE}
      --container-mounts ${CONTS}
      --ntasks-per-node 1
      bash -cx "
      cd ${CI_PROJECT_DIR} &&
      export PYTHONPATH=${WORK_DIR}/build/build_single/lib &&
      ln -s ${NEW_CRITEO_MOUNT}/criteo_parquet;
      sed -i 's/criteo_data/criteo_parquet/g' samples/criteo/criteo_parquet.py &&
      python3 ./samples/criteo/criteo_parquet.py"
    - srun --ntasks=1
      -A devtech -J devtech-hugectr:${CI_PIPELINE_ID}:aleliu:hugectr:dl/hugectr/HugeCTR:${CI_COMMIT_BRANCH}:${CI_JOB_ID} -p luna
      --container-image ${CONTAINER_IMAGE}
      --container-mounts ${CONTS}
      --ntasks-per-node 1
      bash -cx "
      cd ${CI_PROJECT_DIR};
      export PYTHONPATH=${WORK_DIR}/build/build_single/lib &&
      ln -s ${NEW_CRITEO_MOUNT}/criteo_multi_slots;
      sed -i 's/criteo_data/criteo_multi_slots/g' samples/criteo_multi_slots/criteo_multi_slots.py &&
      python3 ./samples/criteo_multi_slots/criteo_multi_slots.py"
  timeout: 2 hours

.sample_dlrm_job: &sample_dlrm_job
  script:
    - srun --ntasks=1
      -A devtech -J devtech-hugectr:${CI_PIPELINE_ID}:aleliu:hugectr:dl/hugectr/HugeCTR:${CI_COMMIT_BRANCH}:${CI_JOB_ID} -p luna
      --container-image ${CONTAINER_IMAGE}
      --container-mounts ${CONTS}
      --ntasks-per-node 1
      bash -cx "
      cd ${NEW_CRITEO_MOUNT}/dlrm_kaggle &&
      export PYTHONPATH=${WORK_DIR}/build/build_single/lib &&
      python3 ${WORK_DIR}/samples/dlrm/dlrm_kaggle_fp32.py"
    - srun --ntasks=1
      -A devtech -J devtech-hugectr:${CI_PIPELINE_ID}:aleliu:hugectr:dl/hugectr/HugeCTR:${CI_COMMIT_BRANCH}:${CI_JOB_ID} -p luna
      --container-image ${CONTAINER_IMAGE}
      --container-mounts ${CONTS}
      --ntasks-per-node 1
      bash -cx "
      cd ${DLRM_MOUNT} &&
      export PYTHONPATH=${WORK_DIR}/build/build_single/lib &&
      python3 ${WORK_DIR}/samples/dlrm/dlrm_terabyte_fp16_64k.py"
  timeout: 2 hours

sample_wdl_selene:
  <<: *release_test_job_selene
  <<: *sample_wdl_job

sample_deepfm_selene:
  <<: *release_test_job_selene
  <<: *sample_deepfm_job

sample_dcn_selene:
  <<: *release_test_job_selene
  <<: *sample_dcn_job

sample_criteo_selene:
  <<: *release_test_job_selene
  <<: *sample_criteo_job

sample_dlrm_selene:
  <<: *release_test_job_selene
  <<: *sample_dlrm_job


.debug_job:
  extends: .selene_job
  allow_failure: false
  stage: build
  script:
    - git submodule update --init --recursive
    - srun
      -A devtech -J devtech-hugectr:${CI_PIPELINE_ID}:aleliu:hugectr:dl/hugectr/HugeCTR:${CI_COMMIT_BRANCH}:${CI_JOB_ID} -p luna
      --ntasks=1
      --container-image gitlab-master.nvidia.com/dl/hugectr/hugectr:devel_train
      --container-mounts ${CI_PROJECT_DIR}:${CI_PROJECT_DIR}
      bash -cx "
      cd ${CI_PROJECT_DIR};
      mkdir build && cd build && cmake -DCMAKE_BUILD_TYPE=Release -DSM=70\;75\;80 .. && make -j;
      ./bin/embedding_test
      "
  timeout: 2 hours<|MERGE_RESOLUTION|>--- conflicted
+++ resolved
@@ -111,17 +111,10 @@
     - echo "ARG SM=\"70;75;80\"" >> ${JOB_DOCKERFILE}
     - echo "
       RUN git clone https://gitlab-ci-token:${CI_JOB_TOKEN}@gitlab-master.nvidia.com/dl/hugectr/hugectr.git ${WORK_DIR} && cd ${WORK_DIR} && git checkout ${CI_COMMIT_SHA} && git submodule update --init --recursive && cd sparse_operation_kit/Deprecated && mkdir build && cd build && cmake -DCMAKE_BUILD_TYPE=Release -DSM=\$SM .. && make -j\$(nproc) && make install
-<<<<<<< HEAD
       " >> ${JOB_DOCKERFILE}
     - echo "
       RUN cd ${WORK_DIR}/sparse_operation_kit/ && mkdir -p build && cd build && cmake -DSM=\$SM .. && make -j && make install
       " >> ${JOB_DOCKERFILE}
-=======
-      " >> ${JOB_DOCKERFILE}
-    - echo "
-      RUN cd ${WORK_DIR}/sparse_operation_kit/ && mkdir -p build && cd build && cmake -DSM=\$SM .. && make -j && make install
-      " >> ${JOB_DOCKERFILE}
->>>>>>> 37d7eab5
     - echo "ENV LD_LIBRARY_PATH=/usr/local/hugectr/lib:/usr/local/lib:\$LD_LIBRARY_PATH" >> ${JOB_DOCKERFILE}
     - echo "ENV LIBRARY_PATH=/usr/local/hugectr/lib:/usr/local/lib:\$LIBRARY_PATH" >> ${JOB_DOCKERFILE}
     - cat ${JOB_DOCKERFILE}
@@ -331,12 +324,8 @@
       cd /dataset/criteo_kaggle/dcn &&
       export PYTHONPATH=${WORK_DIR}/build/build_single/lib &&
       python3 ${WORK_DIR}/test/pybind_test/dcn_inference.py ${WORK_DIR}/test/scripts/dcn_inference.json DCN /hugectr/test/utest/dcn_csr.txt &&
-<<<<<<< HEAD
-      python3 ${WORK_DIR}/test/pybind_test/wdl_multitable_test.py wdl  /hugectr/test/utest/wdl_test_files/wdl_infer.new.json /hugectr/test/utest/wdl_test_files/wdl_dense_2000.model /hugectr/test/utest/wdl_test_files/wdl0_sparse_2000.model,/hugectr/test/utest/wdl_test_files/wdl1_sparse_2000.model  /hugectr/test/utest/wdl_test_files/first_ten.csv"
-=======
       python3 ${WORK_DIR}/test/pybind_test/wdl_multitable_test.py wdl  /hugectr/test/utest/wdl_test_files/wdl_infer.new.json /hugectr/test/utest/wdl_test_files/wdl_dense_2000.model /hugectr/test/utest/wdl_test_files/wdl0_sparse_2000.model,/hugectr/test/utest/wdl_test_files/wdl1_sparse_2000.model  /hugectr/test/utest/wdl_test_files/first_ten.csv &&
       python3 ${WORK_DIR}/test/pybind_test/movielens_nodense_test.py movielens_hugectr  /hugectr/test/utest/movie_test_files/movielens.json /hugectr/test/utest/movie_test_files/_dense_1900.model /hugectr/test/utest/movie_test_files/0_sparse_1900.model  /hugectr/test/utest/movie_test_files/test.parquet"
->>>>>>> 37d7eab5
 
 py_low_level:
   extends: .cluster_test_train_job
