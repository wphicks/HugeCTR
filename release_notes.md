--- conflicted
+++ resolved
@@ -2,11 +2,7 @@
 
 ## What's New in Version 3.1
 
-<<<<<<< HEAD
-+ **Unified Embedding**: We’re introducing a new interface for embedding and datareader to simplify the use of embedding and datareader. For datareader, we now provide `nnz_per_slot` and `is_fixed_length` to help you specify the number of keys in each slot. For embedding, you can now directly configure how much memory usage you need by specifying `workspace_size_per_gpu_in_mb` instead of the origin of `max_vocabulary_size_per_gpu`. Now we use `mean/sum` in combinators instead of numbers 0/1, which is more convenient to use. You can learn how to use the new interface in [HugeCTR Python Interface](docs/python_interface.md).
-=======
 + **Enhancements to the Python Interface**: We’ve enhanced the Python interface for HugeCTR so that you no longer have to manually create a JSON configuration file. Our Python APIs can now be used to create the computation graph. They can also be used to dump the model graph as a JSON object and save the model weights as binary files so that continuous training and inference can take place. We've added an Inference API that takes Norm or Parquet datasets as input to facilitate the inference process. For more information, see [HugeCTR Python Interface](docs/python_interface.md) and [HugeCTR Criteo Notebook](notebooks/hugectr_criteo.ipynb).
->>>>>>> 1df37109
 
 + **New Interface for Unified Embedding**: We’re introducing a new interface to simplify the use of embeddings and datareaders. To help you specify the number of keys in each slot, we added `nnz_per_slot` and `is_fixed_length`. You can now directly configure how much memory usage you need by specifying `workspace_size_per_gpu_in_mb` instead of `max_vocabulary_size_per_gpu`. For convenience, `mean/sum` is used in combinators instead of 0 and 1. In cases where you don't know which embedding type you should use, you can specify `use_hash_table` and let HugeCTR automatically select the embedding type based on your configuration. For more information, see [HugeCTR Python Interface](docs/python_interface.md).
 
